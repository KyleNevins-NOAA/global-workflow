--- conflicted
+++ resolved
@@ -163,15 +163,9 @@
 fi
 
 if [ $CDUMP = "gfs" -a $rst_invt1 -gt 0 ]; then
-<<<<<<< HEAD
-    RSTDIR_TMP=${RSTDIR:-$ROTDIR}/${CDUMP}.${PDY}/${cyc}/${COMPONENTatmos}/RERUN_RESTART
-    if [ ! -d $RSTDIR_TMP ]; then mkdir -p $RSTDIR_TMP ; fi
-    $NLN $RSTDIR_TMP RESTART
-=======
-    RSTDIR_ATM=${RSTDIR:-$ROTDIR}/${CDUMP}.${PDY}/${cyc}/RERUN_RESTART
+    RSTDIR_ATM=${RSTDIR:-$ROTDIR}/${CDUMP}.${PDY}/${cyc}/${COMPONENTatmos}/RERUN_RESTART
     if [ ! -d $RSTDIR_ATM ]; then mkdir -p $RSTDIR_ATM ; fi
     $NLN $RSTDIR_ATM RESTART
->>>>>>> ae7dbdb2
 else
     mkdir -p $DATA/RESTART
 fi
@@ -419,7 +413,6 @@
 
 #-------------wavewave----------------------
 if [ $cplwav = ".true." ]; then
-<<<<<<< HEAD
 
   # Link WW3 files
   for file in $(ls $COMINwave/rundata/rmp_src_to_dst_conserv_*) ; do
@@ -428,20 +421,10 @@
   $NLN $COMINwave/rundata/ww3_multi.${CDUMPwave}${WAV_MEMBER}.${cycle}.inp $DATA/ww3_multi.inp
 
   # Check for expected wave grids for this run
-=======
-#-------------wavewave----------------------
-
-  for file in $(ls $ROTDIR/${CDUMP}wave.${PDY}/${cyc}/rundata/rmp_src_to_dst_conserv_*) ; do
-    $NLN $file $DATA/
-  done
-  $NLN $ROTDIR/${CDUMP}wave.${PDY}/${cyc}/rundata/ww3_multi.${CDUMP}wave${WAV_MEMBER}.${cycle}.inp $DATA/ww3_multi.inp
-
->>>>>>> ae7dbdb2
   array=($WAVECUR_FID $WAVEICE_FID $WAVEWND_FID $waveuoutpGRD $waveGRD $waveesmfGRD $wavesbsGRD $wavepostGRD $waveinterpGRD)
   grdALL=`printf "%s\n" "${array[@]}" | sort -u | tr '\n' ' '`
 
   for wavGRD in ${grdALL}; do
-<<<<<<< HEAD
     # Wave IC (restart) file must exist for warm start on this cycle, if not wave model starts from flat ocean
     # For IAU needs to use sPDY for adding IAU backup of 3h
     $NLN $COMINwave/rundata/${CDUMPwave}.mod_def.$wavGRD $DATA/mod_def.$wavGRD
@@ -455,20 +438,8 @@
   export WRcyc=`echo $WRDATE | cut -c9-10`
   export WRDIR=${ROTDIR}/${CDUMPRSTwave}.${WRPDY}/${WRcyc}/${COMPONENTwave}/restart
   export datwave=$COMOUTwave/rundata
-  export wavprfx=${CDUMP}${WAV_MEMBER}
-=======
-    $NLN $ROTDIR/${CDUMP}wave.${PDY}/${cyc}/rundata/${CDUMP}wave.mod_def.$wavGRD $DATA/mod_def.$wavGRD
-  done
-
-  WAVHCYC=${WAVHCYC:-6}
-  WRDATE=`$NDATE -${WAVHCYC} $CDATE`
-  WRPDY=`echo $WRDATE | cut -c1-8`
-  WRcyc=`echo $WRDATE | cut -c9-10`
-  WRDIR=$ROTDIR/gdaswave.${WRPDY}/${WRcyc}/restart
-  datwave=$ROTDIR/${CDUMP}wave.${PDY}/${cyc}/rundata/
-  wavprfx=${CDUMP}wave${WAV_MEMBER}
-
->>>>>>> ae7dbdb2
+  export wavprfx=${CDUMPwave}${WAV_MEMBER}
+
   for wavGRD in $waveGRD ; do
     if [ $RERUN = "NO" ]; then
       $NLN ${WRDIR}/${sPDY}.${scyc}0000.restart.${wavGRD} $DATA/restart.${wavGRD}
@@ -479,11 +450,7 @@
   done
 
   if [ "$WW3ICEINP" = "YES" ]; then
-<<<<<<< HEAD
     wavicefile=$COMINwave/rundata/${CDUMPwave}.${WAVEICE_FID}.${cycle}.ice
-=======
-    wavicefile=$ROTDIR/${CDUMP}wave.${PDY}/${cyc}/rundata/${CDUMP}wave.${WAVEICE_FID}.${cycle}.ice
->>>>>>> ae7dbdb2
     if [ ! -f $wavicefile ]; then
       echo "ERROR: WW3ICEINP = ${WW3ICEINP}, but missing ice file"
       echo "Abort!"
@@ -493,11 +460,7 @@
   fi
 
   if [ "$WW3CURINP" = "YES" ]; then
-<<<<<<< HEAD
     wavcurfile=$COMINwave/rundata/${CDUMPwave}.${WAVECUR_FID}.${cycle}.cur
-=======
-    wavcurfile=$ROTDIR/${CDUMP}wave.${PDY}/${cyc}/rundata/${CDUMP}wave.${WAVECUR_FID}.${cycle}.cur
->>>>>>> ae7dbdb2
     if [ ! -f $wavcurfile ]; then
       echo "ERROR: WW3CURINP = ${WW3CURINP}, but missing current file"
       echo "Abort!"
@@ -509,11 +472,8 @@
   # Link output files
   cd $DATA
   eval $NLN $datwave/${wavprfx}.log.mww3.${PDY}${cyc} log.mww3
-<<<<<<< HEAD
 
   # Loop for gridded output (uses FHINC)
-=======
->>>>>>> ae7dbdb2
   fhr=$FHMIN_WAV
   while [ $fhr -le $FHMAX_WAV ]; do
     YMDH=`$NDATE $fhr $CDATE`
@@ -540,14 +500,8 @@
     fhr=$((fhr+FHINC))
   done
 
-<<<<<<< HEAD
 fi #cplwav=true
-=======
 #-------------wavewave----------------------
-fi
-#-------------wavewave----------------------
-
->>>>>>> ae7dbdb2
 
 # inline post fix files
 if [ $WRITE_DOPOST = ".true." ]; then
@@ -1379,17 +1333,6 @@
        for file in $(ls ${rPDY}.${rcyc}0000.*) ; do
          $NCP $file $memdir/RESTART/$file
        done
-<<<<<<< HEAD
-       if [ $cplwav = ".true." ]; then
-         WRDIR=$COMOUTwave/restart
-         mkdir -p ${WRDIR}
-         for wavGRD in $waveGRD ; do
-         # Copy wave IC for the next cycle
-           $NCP $DATA/${rPDY}.${rcyc}0000.restart.${wavGRD} ${WRDIR}
-         done
-       fi
-=======
->>>>>>> ae7dbdb2
      fi
     done
     if [ $DOIAU = "YES" ] || [ $DOIAU_coldstart = "YES" ]; then
@@ -1404,17 +1347,6 @@
       for file in $(ls ${rPDY}.${rcyc}0000.*) ; do
          $NCP $file $memdir/RESTART/$file
       done
-<<<<<<< HEAD
-      if [ $cplwav = ".true." ]; then
-        WRDIR=$COMOUTwave/restart
-        mkdir -p ${WRDIR}
-        for wavGRD in $waveGRD ; do
-        # Copy wave IC for the next cycle
-           $NCP $DATA/${rPDY}.${rcyc}0000.restart.${wavGRD} ${WRDIR}
-        done
-      fi
-=======
->>>>>>> ae7dbdb2
     fi
   fi
 fi
