--- conflicted
+++ resolved
@@ -108,7 +108,6 @@
 QUILTING=${QUILTING:-".true."}
 OUTPUT_GRID=${OUTPUT_GRID:-"gaussian_grid"}
 OUTPUT_FILE=${OUTPUT_FILE:-"nemsio"}
-FILENAME_BASE=${FILENAME_BASE:-"'atm' 'sfc'"}
 WRITE_NEMSIOFLIP=${WRITE_NEMSIOFLIP:-".true."}
 WRITE_FSYNCFLAG=${WRITE_FSYNCFLAG:-".true."}
 affix="nemsio"
@@ -685,13 +684,12 @@
 use_hyper_thread:        ${hyperthread:-".false."}
 ncores_per_node:         $cores_per_node
 restart_interval:        $restart_interval
-output_1st_tstep_rst:    ${output_1st_tstep_rst:-".false."}
 
 quilting:                $QUILTING
 write_groups:            ${WRITE_GROUP:-1}
 write_tasks_per_group:   ${WRTTASK_PER_GROUP:-24}
 num_files:               ${NUM_FILES:-2}
-filename_base:           ${FILENAME_BASE}
+filename_base:           'atm' 'sfc'
 output_grid:             $OUTPUT_GRID
 output_file:             $OUTPUT_FILE
 ideflate:                ${ideflate:-1}
@@ -901,17 +899,12 @@
   cal_pre      = ${cal_pre:-".true."}
   redrag       = ${redrag:-".true."}
   dspheat      = ${dspheat:-".true."}
-<<<<<<< HEAD
-  hybedmf      = ${hybedmf:-".true."}
-  satmedmf     = ${satmedmf:-".true."}
-  do_mynnedmf  = ${do_mynnedmf:-".false."}            
-  do_mynnsfclay= ${do_mynnsfclay:-".false."}         
-=======
   hybedmf      = ${hybedmf:-".false."}
   satmedmf     = ${satmedmf-".true."}
   isatmedmf    = ${isatmedmf-"1"}
   lheatstrg    = ${lheatstrg-".true."}
->>>>>>> 6afa503d
+  do_mynnedmf  = ${do_mynnedmf:-".false."}
+  do_mynnsfclay= ${do_mynnsfclay:-".false."}
   random_clds  = ${random_clds:-".true."}
   trans_trac   = ${trans_trac:-".true."}
   cnvcld       = ${cnvcld:-".true."}
@@ -924,6 +917,7 @@
   isot         = ${isot:-"1"}
   lsoil        = ${lsoil:-"4"}
   lsm          = ${lsm:-"2"}
+  lsoil_lsm    = ${lsoil_lsm:-"4"}
   iopt_dveg    = ${iopt_dveg:-"1"}
   iopt_crs     = ${iopt_crs:-"1"}
   iopt_btr     = ${iopt_btr:-"1"}
@@ -939,33 +933,16 @@
   debug        = ${gfs_phys_debug:-".false."}
   oz_phys      = ${oz_phys:-".false."}
   oz_phys_2015 = ${oz_phys_2015:-".true."}
+  icloud_bl    = ${icloud_bl:-"1"}
+  bl_mynn_edmf = ${bl_mynn_edmf:-"1"}
+  bl_mynn_tkeadvect=${bl_mynn_tkeadvect:-".true."}
+  bl_mynn_edmf_mom=${bl_mynn_edmf_mom:-"1"}
   nstf_name    = $nstf_name
   nst_anl      = $nst_anl
   psautco      = ${psautco:-"0.0008,0.0005"}
   prautco      = ${prautco:-"0.00015,0.00015"}
   lgfdlmprad   = ${lgfdlmprad:-".false."}
   effr_in      = ${effr_in:-".false."}
-<<<<<<< HEAD
-  lsm          = ${lsm:-"1"}                        
-  lsoil_lsm    = ${lsoil_lsm:-"4"}                 
-  iopt_dveg    = ${iopt_dveg:-"2"}
-  iopt_crs     = ${iopt_crs:-"1"}
-  iopt_btr     = ${iopt_btr:-"1"}
-  iopt_run     = ${iopt_run:-"1"}
-  iopt_sfc     = ${iopt_sfc:-"1"}
-  iopt_frz     = ${iopt_frz:-"1"}
-  iopt_inf     = ${iopt_inf:-"1"}
-  iopt_rad     = ${iopt_rad:-"1"}
-  iopt_alb     = ${iopt_alb:-"2"}
-  iopt_snf     = ${iopt_snf:-"4"}
-  iopt_tbot    = ${iopt_tbot:-"2"}
-  iopt_stc     = ${iopt_stc:-"1"}
-  icloud_bl    = ${icloud_bl:-"1"}
-  bl_mynn_edmf = ${bl_mynn_edmf:-"1"}
-  bl_mynn_tkeadvect=${bl_mynn_tkeadvect:-".true."}
-  bl_mynn_edmf_mom=${bl_mynn_edmf_mom:-"1"}
-
-=======
   ldiag_ugwp   = ${ldiag_ugwp:-".false."}
   do_ugwp      = ${do_ugwp:-".true."}
   do_tofd      = ${do_tofd:-".true."}
@@ -984,7 +961,6 @@
 fi
 
 cat >> input.nml <<EOF
->>>>>>> 6afa503d
   $gfs_physics_nml
 /
 EOF
@@ -1190,11 +1166,11 @@
   done
 else
   for n in $(seq 1 $ntiles); do
-    eval $NLN $memdir/nggps2d.tile${n}.nc       nggps2d.tile${n}.nc       
-    eval $NLN $memdir/nggps3d.tile${n}.nc       nggps3d.tile${n}.nc       
-    eval $NLN $memdir/grid_spec.tile${n}.nc     grid_spec.tile${n}.nc     
-    eval $NLN $memdir/atmos_static.tile${n}.nc  atmos_static.tile${n}.nc  
-    eval $NLN $memdir/atmos_4xdaily.tile${n}.nc atmos_4xdaily.tile${n}.nc 
+    eval $NLN nggps2d.tile${n}.nc       $memdir/nggps2d.tile${n}.nc
+    eval $NLN nggps3d.tile${n}.nc       $memdir/nggps3d.tile${n}.nc
+    eval $NLN grid_spec.tile${n}.nc     $memdir/grid_spec.tile${n}.nc
+    eval $NLN atmos_static.tile${n}.nc  $memdir/atmos_static.tile${n}.nc
+    eval $NLN atmos_4xdaily.tile${n}.nc $memdir/atmos_4xdaily.tile${n}.nc
   done
 fi
 
