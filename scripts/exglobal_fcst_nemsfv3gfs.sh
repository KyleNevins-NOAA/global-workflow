#!/bin/ksh
################################################################################
# UNIX Script Documentation Block
# Script name:         exglobal_fcst_nemsfv3gfs.sh.ecf
# Script description:  Runs a global FV3GFS model forecast
#
# Author:   Fanglin Yang       Org: NCEP/EMC       Date: 2016-11-15
# Abstract: This script runs a single GFS forecast with FV3 dynamical core.
#           This script is created based on a C-shell script that GFDL wrote
#           for the NGGPS Phase-II Dycore Comparison Project.
#
# Script history log:
# 2016-11-15  Fanglin Yang   First Version.
# 2017-02-09  Rahul Mahajan  Added warm start and restructured the code.
# 2017-03-10  Fanglin Yang   Updated for running forecast on Cray.
# 2017-03-24  Fanglin Yang   Updated to use NEMS FV3GFS with IPD4
# 2017-05-24  Rahul Mahajan  Updated for cycling with NEMS FV3GFS
# 2017-09-13  Fanglin Yang   Updated for using GFDL MP and Write Component
# 2019-03-21  Fanglin Yang   Add restart capability for running gfs fcst from a break point.
#
# $Id$
#
# Attributes:
#   Language: Portable Operating System Interface (POSIX) Shell
#   Machine: WCOSS-CRAY, Theia
################################################################################

#  Set environment.
VERBOSE=${VERBOSE:-"YES"}
if [ $VERBOSE = "YES" ] ; then
  echo $(date) EXECUTING $0 $* >&2
  set -x
fi

machine=${machine:-"WCOSS_C"}
machine=$(echo $machine | tr '[a-z]' '[A-Z]')

# Cycling and forecast hour specific parameters
CASE=${CASE:-C768}
CDATE=${CDATE:-2017032500}
CDUMP=${CDUMP:-gdas}
FHMIN=${FHMIN:-0}
FHMAX=${FHMAX:-9}
FHOUT=${FHOUT:-3}
FHZER=${FHZER:-6}
FHCYC=${FHCYC:-24}
FHMAX_HF=${FHMAX_HF:-0}
FHOUT_HF=${FHOUT_HF:-1}
NSOUT=${NSOUT:-"-1"}
FDIAG=$FHOUT
if [ $FHMAX_HF -gt 0 -a $FHOUT_HF -gt 0 ]; then FDIAG=$FHOUT_HF; fi

PDY=$(echo $CDATE | cut -c1-8)
cyc=$(echo $CDATE | cut -c9-10)

# Directories.
pwd=$(pwd)
NWPROD=${NWPROD:-${NWROOT:-$pwd}}
HOMEgfs=${HOMEgfs:-$NWPROD}
FIX_DIR=${FIX_DIR:-$HOMEgfs/fix}
FIX_AM=${FIX_AM:-$FIX_DIR/fix_am}
FIXfv3=${FIXfv3:-$FIX_DIR/fix_fv3_gmted2010}
DATA=${DATA:-$pwd/fv3tmp$$}    # temporary running directory
ROTDIR=${ROTDIR:-$pwd}         # rotating archive directory
ICSDIR=${ICSDIR:-$pwd}         # cold start initial conditions
DMPDIR=${DMPDIR:-$pwd}         # global dumps for seaice, snow and sst analysis
EMIDIR=${EMIDIR:-$pwd}         # anthro.emission lpan

# Model resolution specific parameters
DELTIM=${DELTIM:-225}
layout_x=${layout_x:-8}
layout_y=${layout_y:-16}
LEVS=${LEVS:-65}

# Utilities
NCP=${NCP:-"/bin/cp -p"}
NLN=${NLN:-"/bin/ln -sf"}
NMV=${NMV:-"/bin/mv"}
SEND=${SEND:-"YES"}   #move final result to rotating directory
ERRSCRIPT=${ERRSCRIPT:-'eval [[ $err = 0 ]]'}
KEEPDATA=${KEEPDATA:-"NO"}

# Other options
MEMBER=${MEMBER:-"-1"} # -1: control, 0: ensemble mean, >0: ensemble member $MEMBER
ENS_NUM=${ENS_NUM:-1}  # Single executable runs multiple members (e.g. GEFS)

# Model specific stuff
FCSTEXECDIR=${FCSTEXECDIR:-$HOMEgfs/sorc/fv3gfs.fd/NEMS/exe}
FCSTEXEC=${FCSTEXEC:-fv3_gfs.x}
PARM_FV3DIAG=${PARM_FV3DIAG:-$HOMEgfs/parm/parm_fv3diag}

# Model config options
APRUN_FV3=${APRUN_FV3:-${APRUN_FCST:-${APRUN:-""}}}
NTHREADS_FV3=${NTHREADS_FV3:-${NTHREADS_FCST:-${nth_fv3:-1}}}
cores_per_node=${cores_per_node:-${npe_node_max:-24}}
ntiles=${ntiles:-6}
NTASKS_FV3=${NTASKS_FV3:-$npe_fv3}

TYPE=${TYPE:-"nh"}                  # choices:  nh, hydro
MONO=${MONO:-"non-mono"}            # choices:  mono, non-mono

CPL=${CPL:-".true."}   #lpan
QUILTING=${QUILTING:-".true."}
OUTPUT_GRID=${OUTPUT_GRID:-"gaussian_grid"}
OUTPUT_FILE=${OUTPUT_FILE:-"nemsio"}
WRITE_NEMSIOFLIP=${WRITE_NEMSIOFLIP:-".true."}
WRITE_FSYNCFLAG=${WRITE_FSYNCFLAG:-".true."}

rCDUMP=${rCDUMP:-$CDUMP}

#------------------------------------------------------------------
# setup the runtime environment
if [ $machine = "WCOSS_C" ] ; then
  HUGEPAGES=${HUGEPAGES:-hugepages4M}
  . $MODULESHOME/init/sh 2>/dev/null
  module load iobuf craype-$HUGEPAGES 2>/dev/null
  export MPICH_GNI_COLL_OPT_OFF=${MPICH_GNI_COLL_OPT_OFF:-MPI_Alltoallv}
  export MKL_CBWR=AVX2
  export WRTIOBUF=${WRTIOBUF:-"4M"}
  export NC_BLKSZ=${NC_BLKSZ:-"4M"}
  export IOBUF_PARAMS="*nemsio:verbose:size=${WRTIOBUF},*:verbose:size=${NC_BLKSZ}"
fi

#-------------------------------------------------------
if [ ! -d $ROTDIR ]; then mkdir -p $ROTDIR; fi
mkdata=NO
if [ ! -d $DATA ]; then
   mkdata=YES
   mkdir -p $DATA
fi
cd $DATA || exit 8
mkdir -p $DATA/INPUT
if [ $CDUMP = "gfs" -a $restart_interval -gt 0 ]; then
    RSTDIR_TMP=${RSTDIR:-$ROTDIR}/${CDUMP}.${PDY}/${cyc}/RERUN_RESTART
    if [ ! -d $RSTDIR_TMP ]; then mkdir -p $RSTDIR_TMP ; fi
    $NLN $RSTDIR_TMP RESTART
else
    mkdir -p $DATA/RESTART
fi

#-------------------------------------------------------
# determine if restart IC exists to continue from a previous forecast
RERUN="NO"
filecount=$(find $RSTDIR_TMP -type f | wc -l) 
if [ $CDUMP = "gfs" -a $restart_interval -gt 0 -a $FHMAX -gt $restart_interval -a $filecount -gt 10 ]; then
    SDATE=$($NDATE +$FHMAX $CDATE)
    EDATE=$($NDATE +$restart_interval $CDATE)
    while [ $SDATE -gt $EDATE ]; do
        PDYS=$(echo $SDATE | cut -c1-8)
        cycs=$(echo $SDATE | cut -c9-10)
        flag1=$RSTDIR_TMP/${PDYS}.${cycs}0000.coupler.res
        flag2=$RSTDIR_TMP/coupler.res
        if [ -s $flag1 ]; then
            mv $flag1 ${flag1}.old
            if [ -s $flag2 ]; then mv $flag2 ${flag2}.old ;fi
            RERUN="YES"
            CDATE_RST=$($NDATE -$restart_interval $SDATE)
            break
        fi 
        SDATE=$($NDATE -$restart_interval $SDATE)
    done
fi

#-------------------------------------------------------
# member directory
if [ $MEMBER -lt 0 ]; then
  prefix=$CDUMP
  rprefix=$rCDUMP
  memchar=""
else
  prefix=enkf$CDUMP
  rprefix=enkf$rCDUMP
  memchar=mem$(printf %03i $MEMBER)
fi
memdir=$ROTDIR/${prefix}.$PDY/$cyc/$memchar
if [ ! -d $memdir ]; then mkdir -p $memdir; fi

GDATE=$($NDATE -$assim_freq $CDATE)
gPDY=$(echo $GDATE | cut -c1-8)
gcyc=$(echo $GDATE | cut -c9-10)
gmemdir=$ROTDIR/${rprefix}.$gPDY/$gcyc/$memchar

#### Double check
if [ $gsdchem = ".true." ]; then
  gmemdir=$ROTDIR/${prefix}.$gPDY/$gcyc/$memchar
  #### CP from LiPan for test
#  $NCP ../calcinc/atminc.nc $memdir/${CDUMP}.t${cyc}z.atminc.nc
  $NCP /gpfs/dell3/ptmp/Li.Pan/junchem/${CDUMP}.$PDY/$cyc/${CDUMP}.t${cyc}z.atminc.nc $memdir/${CDUMP}.t${cyc}z.atminc.nc
  /bin/cp -Rp /gpfs/dell3/stmp/Li.Pan/RUNDIRS/junchem/$PDY$cyc/${CDUMP}/calcinc $DATA/..
  /bin/cp -Rp /gpfs/dell3/stmp/Li.Pan/RUNDIRS/junchem/$PDY$cyc/${CDUMP}/prep $DATA/..
  /bin/cp -Rp /gpfs/dell3/stmp/Li.Pan/RUNDIRS/junchem/$PDY$cyc/${CDUMP}/regrid $DATA/..
fi

#-------------------------------------------------------
# initial conditions
warm_start=${warm_start:-".false."}
read_increment=${read_increment:-".false."}
restart_interval=${restart_interval:-0}

# Determine if this is a warm start or cold start
if [ -f $gmemdir/RESTART/${PDY}.${cyc}0000.coupler.res ]; then
  export warm_start=".true."
fi

#-------------------------------------------------------
if [ $warm_start = ".true." -o $RERUN = "YES" ]; then
#-------------------------------------------------------
#.............................
  if [ $RERUN = "NO" ]; then
#.............................

  # Link all (except sfc_data) restart files from $gmemdir
  for file in $gmemdir/RESTART/${PDY}.${cyc}0000.*.nc; do
    file2=$(echo $(basename $file))
    file2=$(echo $file2 | cut -d. -f3-) # remove the date from file
    fsuf=$(echo $file2 | cut -d. -f1)
    if [ $fsuf != "sfc_data" ]; then
       $NLN $file $DATA/INPUT/$file2
    fi
  done

  # Link sfcanl_data restart files from $memdir
  for file in $memdir/RESTART/${PDY}.${cyc}0000.*.nc; do
    file2=$(echo $(basename $file))
    file2=$(echo $file2 | cut -d. -f3-) # remove the date from file
    fsufanl=$(echo $file2 | cut -d. -f1)
    if [ $fsufanl = "sfcanl_data" ]; then
      file2=$(echo $file2 | sed -e "s/sfcanl_data/sfc_data/g")
      $NLN $file $DATA/INPUT/$file2
    fi
  done

  # Handle coupler.res file for DA cycling
  if [ ${USE_COUPLER_RES:-"NO"} = "YES" ]; then
    # In DA, this is not really a "true restart",
    # and the model start time is the analysis time
    # The alternative is to replace
    # model start time with current model time in coupler.res
    file=$gmemdir/RESTART/${PDY}.${cyc}0000.coupler.res
    file2=$(echo $(basename $file))
    file2=$(echo $file2 | cut -d. -f3-) # remove the date from file
    $NLN $file $DATA/INPUT/$file2
  fi

  increment_file=$memdir/${CDUMP}.t${cyc}z.atminc.nc
  if [ -f $increment_file ]; then
    $NLN $increment_file $DATA/INPUT/fv3_increment.nc
    read_increment=".true."
    res_latlon_dynamics="fv3_increment.nc"
  else
    read_increment=".false."
    res_latlon_dynamics="''"
  fi

#### Double check it repeat line 275
  if [ $gsdchem = ".true." ]; then
    for file in $memdir/INPUT/*.nc; do
      file2=$(echo $(basename $file))
      fsuf=$(echo $file2 | cut -c1-3)
      if [ $fsuf = $fsuf = "sfc" ]; then
        $NLN $file $DATA/INPUT/$file2
      fi
    done
  fi

#.............................
  else  ##RERUN                         

    PDYT=$(echo $CDATE_RST | cut -c1-8)
    cyct=$(echo $CDATE_RST | cut -c9-10)
    for file in $RSTDIR_TMP/${PDYT}.${cyct}0000.*; do
      file2=$(echo $(basename $file))
      file2=$(echo $file2 | cut -d. -f3-) 
      $NLN $file $DATA/INPUT/$file2
    done

  fi
#.............................

else ## cold start                            

  for file in $memdir/INPUT/*.nc; do
    file2=$(echo $(basename $file))
    fsuf=$(echo $file2 | cut -c1-3)
    if [ $fsuf = "gfs" -o $fsuf = "sfc" ]; then
      $NLN $file $DATA/INPUT/$file2
    fi
  done

#-------------------------------------------------------
fi 
#-------------------------------------------------------


nfiles=$(ls -1 $DATA/INPUT/* | wc -l)
if [ $nfiles -le 0 ]; then
  echo "Initial conditions must exist in $DATA/INPUT, ABORT!"
  msg=”"Initial conditions must exist in $DATA/INPUT, ABORT!"
  postmsg "$jlogfile" "$msg"
  exit 1
fi

#--------------------------------------------------------------------------
# Grid and orography data
for n in $(seq 1 $ntiles); do
  $NLN $FIXfv3/$CASE/${CASE}_grid.tile${n}.nc     $DATA/INPUT/${CASE}_grid.tile${n}.nc
  $NLN $FIXfv3/$CASE/${CASE}_oro_data.tile${n}.nc $DATA/INPUT/oro_data.tile${n}.nc
done
$NLN $FIXfv3/$CASE/${CASE}_mosaic.nc  $DATA/INPUT/grid_spec.nc

# GFS standard input data

IALB=${IALB:-1}
IEMS=${IEMS:-1}
ISOL=${ISOL:-2}
IAER=${IAER:-111}
ICO2=${ICO2:-2}

if [ ${new_o3forc:-YES} = YES ]; then
    O3FORC=ozprdlos_2015_new_sbuvO3_tclm15_nuchem.f77
else
    O3FORC=global_o3prdlos.f77
fi
H2OFORC=${H2OFORC:-"global_h2o_pltc.f77"}
$NLN $FIX_AM/${O3FORC}                         $DATA/global_o3prdlos.f77
$NLN $FIX_AM/${H2OFORC}                        $DATA/global_h2oprdlos.f77
$NLN $FIX_AM/global_solarconstant_noaa_an.txt  $DATA/solarconstant_noaa_an.txt
$NLN $FIX_AM/global_sfc_emissivity_idx.txt     $DATA/sfc_emissivity_idx.txt

$NLN $FIX_AM/global_co2historicaldata_glob.txt $DATA/co2historicaldata_glob.txt
$NLN $FIX_AM/co2monthlycyc.txt                 $DATA/co2monthlycyc.txt
if [ $ICO2 -gt 0 ]; then
  for file in $(ls $FIX_AM/fix_co2_proj/global_co2historicaldata*) ; do
    $NLN $file $DATA/$(echo $(basename $file) | sed -e "s/global_//g")
  done
fi

$NLN $FIX_AM/global_climaeropac_global.txt     $DATA/aerosol.dat
if [ $IAER -gt 0 ] ; then
  for file in $(ls $FIX_AM/global_volcanic_aerosols*) ; do
    $NLN $file $DATA/$(echo $(basename $file) | sed -e "s/global_//g")
  done
fi

#### Copy over WW3 inputs
<<<<<<< HEAD
if [ $cplwav = ".true." ]; then
  FIX_WW3=${FIX_WW3:-$FIX_DIR/fix_ww3} 
  $NLN $FIX_WW3/mod_def.glo_30m                $DATA/mod_def.glo_30m
  $NLN $FIX_WW3/mod_def.points                 $DATA/mod_def.points
  $NLN $FIX_WW3/ww3_multi.inp                  $DATA/ww3_multi.inp
fi

#### Copy over GSD CHEM inputs
#if [ $gsdchem = ".true." ]; then
#  COMIN_LIPEN=${COMIN_LIPEN:-$RUNDIR/$CDUMP.$PDY/$cyc}
#  cp -Rp $COMIN_LIPEN $RUNDIR/$CDUMP.$PDY/$cyc
#fi
=======
# At this time only test gfs but this change need to be tested on gdas, enkf, and gfs
if [ $cplwav = ".true." ]; then
# Link WW3 files
  $NLN $COMINWW3/${WAV_MOD_ID}.${PDY}/${cyc}/ww3_multi.${WAV_MOD_ID}${WAV_MEMBER}.${cycle}.inp $DATA/ww3_multi.inp
        # Check for expected wave grids for this run
  array=($curID $iceID $wndID $buoy $waveGRD $sbsGRD $postGRD $interpGRD)
  grdALL=`printf "%s\n" "${array[@]}" | sort -u | tr '\n' ' '`
  for wavGRD in ${grdALL}
  do
# Wave IC (restart) file must exist for warm start on this cycle, if not wave model starts from flat ocean
    $NLN $COMINWW3/${WAV_MOD_ID}.${PDY}/${cycm1}/${WAV_MOD_ID}${WAV_MEMBER}.restart.${wavGRD}.${PDY}${cyc} $DATA/restart.${wavGRD}
    $NLN $COMINWW3/${WAV_MOD_ID}.${PDY}/${cyc}/${WAV_MOD_ID}.mod_def.$wavGRD $DATA/mod_def.$wavGRD
  done
  $NLN $COMINWW3/${WAV_MOD_ID}.${PDY}/${cyc}/${WAV_MOD_ID}.${iceID}.${cycle}.ice $DATA/ice.${iceID}

fi
>>>>>>> 9fd2726d

#------------------------------------------------------------------
# changeable parameters
# dycore definitions
res=$(echo $CASE |cut -c2-5)
resp=$((res+1))
npx=$resp
npy=$resp
npz=$((LEVS-1))
io_layout="1,1"
#ncols=$(( (${npx}-1)*(${npy}-1)*3/2 ))

# spectral truncation and regular grid resolution based on FV3 resolution
JCAP_CASE=$((2*res-2))
LONB_CASE=$((4*res))
LATB_CASE=$((2*res))

JCAP=${JCAP:-$JCAP_CASE}
LONB=${LONB:-$LONB_CASE}
LATB=${LATB:-$LATB_CASE}

LONB_IMO=${LONB_IMO:-$LONB_CASE}
LATB_JMO=${LATB_JMO:-$LATB_CASE}

# Fix files
FNGLAC=${FNGLAC:-"$FIX_AM/global_glacier.2x2.grb"}
FNMXIC=${FNMXIC:-"$FIX_AM/global_maxice.2x2.grb"}
FNTSFC=${FNTSFC:-"$FIX_AM/RTGSST.1982.2012.monthly.clim.grb"}
FNSNOC=${FNSNOC:-"$FIX_AM/global_snoclim.1.875.grb"}
FNZORC=${FNZORC:-"igbp"}
FNALBC2=${FNALBC2:-"$FIX_AM/global_albedo4.1x1.grb"}
FNAISC=${FNAISC:-"$FIX_AM/CFSR.SEAICE.1982.2012.monthly.clim.grb"}
FNTG3C=${FNTG3C:-"$FIX_AM/global_tg3clim.2.6x1.5.grb"}
FNVEGC=${FNVEGC:-"$FIX_AM/global_vegfrac.0.144.decpercent.grb"}
FNMSKH=${FNMSKH:-"$FIX_AM/seaice_newland.grb"}
FNVMNC=${FNVMNC:-"$FIX_AM/global_shdmin.0.144x0.144.grb"}
FNVMXC=${FNVMXC:-"$FIX_AM/global_shdmax.0.144x0.144.grb"}
FNSLPC=${FNSLPC:-"$FIX_AM/global_slope.1x1.grb"}
FNALBC=${FNALBC:-"$FIX_AM/global_snowfree_albedo.bosu.t${JCAP}.${LONB}.${LATB}.rg.grb"}
FNVETC=${FNVETC:-"$FIX_AM/global_vegtype.igbp.t${JCAP}.${LONB}.${LATB}.rg.grb"}
FNSOTC=${FNSOTC:-"$FIX_AM/global_soiltype.statsgo.t${JCAP}.${LONB}.${LATB}.rg.grb"}
FNABSC=${FNABSC:-"$FIX_AM/global_mxsnoalb.uariz.t${JCAP}.${LONB}.${LATB}.rg.grb"}
FNSMCC=${FNSMCC:-"$FIX_AM/global_soilmgldas.statsgo.t${JCAP}.${LONB}.${LATB}.grb"}

# If the appropriate resolution fix file is not present, use the highest resolution available (T1534)
[[ ! -f $FNALBC ]] && FNALBC="$FIX_AM/global_snowfree_albedo.bosu.t1534.3072.1536.rg.grb"
[[ ! -f $FNVETC ]] && FNVETC="$FIX_AM/global_vegtype.igbp.t1534.3072.1536.rg.grb"
[[ ! -f $FNSOTC ]] && FNSOTC="$FIX_AM/global_soiltype.statsgo.t1534.3072.1536.rg.grb"
[[ ! -f $FNABSC ]] && FNABSC="$FIX_AM/global_mxsnoalb.uariz.t1534.3072.1536.rg.grb"
[[ ! -f $FNSMCC ]] && FNSMCC="$FIX_AM/global_soilmgldas.statsgo.t1534.3072.1536.grb"

# NSST Options
# nstf_name contains the NSST related parameters
# nstf_name(1) : NST_MODEL (NSST Model) : 0 = OFF, 1 = ON but uncoupled, 2 = ON and coupled
# nstf_name(2) : NST_SPINUP : 0 = OFF, 1 = ON,
# nstf_name(3) : NST_RESV (Reserved, NSST Analysis) : 0 = OFF, 1 = ON
# nstf_name(4) : ZSEA1 (in mm) : 0
# nstf_name(5) : ZSEA2 (in mm) : 0
# nst_anl      : .true. or .false., NSST analysis over lake
NST_MODEL=${NST_MODEL:-0}
NST_SPINUP=${NST_SPINUP:-0}
NST_RESV=${NST_RESV-0}
ZSEA1=${ZSEA1:-0}
ZSEA2=${ZSEA2:-0}
nstf_name=${nstf_name:-"$NST_MODEL,$NST_SPINUP,$NST_RESV,$ZSEA1,$ZSEA2"}
nst_anl=${nst_anl:-".false."}


# blocking factor used for threading and general physics performance
#nyblocks=`expr \( $npy - 1 \) \/ $layout_y `
#nxblocks=`expr \( $npx - 1 \) \/ $layout_x \/ 32`
#if [ $nxblocks -le 0 ]; then nxblocks=1 ; fi
blocksize=${blocksize:-32}

# the pre-conditioning of the solution
# =0 implies no pre-conditioning
# >0 means new adiabatic pre-conditioning
# <0 means older adiabatic pre-conditioning
na_init=${na_init:-1}
[[ $warm_start = ".true." ]] && na_init=0

# variables for controlling initialization of NCEP/NGGPS ICs
filtered_terrain=${filtered_terrain:-".true."}
gfs_dwinds=${gfs_dwinds:-".true."}

# various debug options
no_dycore=${no_dycore:-".false."}
dycore_only=${adiabatic:-".false."}
chksum_debug=${chksum_debug:-".false."}
print_freq=${print_freq:-6}

if [ ${TYPE} = "nh" ]; then # non-hydrostatic options

  hydrostatic=".false."
  phys_hydrostatic=".false."     # enable heating in hydrostatic balance in non-hydrostatic simulation
  use_hydro_pressure=".false."   # use hydrostatic pressure for physics
  if [ $warm_start = ".true." ]; then
    make_nh=".false."              # restarts contain non-hydrostatic state
  else
    make_nh=".true."               # re-initialize non-hydrostatic state
  fi

else # hydrostatic options

  hydrostatic=".true."
  phys_hydrostatic=".false."     # ignored when hydrostatic = T
  use_hydro_pressure=".false."   # ignored when hydrostatic = T
  make_nh=".false."              # running in hydrostatic mode

fi

# Conserve total energy as heat globally
consv_te=${consv_te:-1.} # range 0.-1., 1. will restore energy to orig. val. before physics

# time step parameters in FV3
k_split=${k_split:-2}
n_split=${n_split:-6}

if [ $(echo $MONO | cut -c-4) = "mono" ];  then # monotonic options

  d_con=${d_con_mono:-"0."}
  do_vort_damp=".false."
  if [ ${TYPE} = "nh" ]; then # non-hydrostatic
    hord_mt=${hord_mt_nh_mono:-"10"}
    hord_xx=${hord_xx_nh_mono:-"10"}
  else # hydrostatic
    hord_mt=${hord_mt_hydro_mono:-"10"}
    hord_xx=${hord_xx_hydro_mono:-"10"}
  fi

else # non-monotonic options

  d_con=${d_con_nonmono:-"1."}
  do_vort_damp=".true."
  if [ ${TYPE} = "nh" ]; then # non-hydrostatic
    hord_mt=${hord_mt_nh_nonmono:-"5"}
    hord_xx=${hord_xx_nh_nonmono:-"5"}
  else # hydrostatic
    hord_mt=${hord_mt_hydro_nonmono:-"10"}
    hord_xx=${hord_xx_hydro_nonmono:-"10"}
  fi

fi

if [ $(echo $MONO | cut -c-4) != "mono" -a $TYPE = "nh" ]; then
  vtdm4=${vtdm4_nh_nonmono:-"0.06"}
else
  vtdm4=${vtdm4:-"0.05"}
fi

if [ $warm_start = ".true." ]; then # warm start from restart file

  nggps_ic=".false."
  ncep_ic=".false."
  external_ic=".false."
  mountain=".true."
  if [ $read_increment = ".true." ]; then # add increment on the fly to the restarts
    res_latlon_dynamics="fv3_increment.nc"
  else
    res_latlon_dynamics='""'
  fi

else # CHGRES'd GFS analyses

  nggps_ic=${nggps_ic:-".true."}
  ncep_ic=${ncep_ic:-".false."}
  external_ic=".true."
  mountain=".false."
  read_increment=".false."
  res_latlon_dynamics='""'

fi

# Stochastic Physics Options
if [ ${SET_STP_SEED:-"YES"} = "YES" ]; then
  ISEED_SKEB=$((CDATE*1000 + MEMBER*10 + 1))
  ISEED_SHUM=$((CDATE*1000 + MEMBER*10 + 2))
  ISEED_SPPT=$((CDATE*1000 + MEMBER*10 + 3))
else
  ISEED=${ISEED:-0}
fi
DO_SKEB=${DO_SKEB:-"NO"}
DO_SPPT=${DO_SPPT:-"NO"}
DO_SHUM=${DO_SHUM:-"NO"}
JCAP_STP=${JCAP_STP:-$JCAP_CASE}
LONB_STP=${LONB_STP:-$LONB_CASE}
LATB_STP=${LATB_STP:-$LATB_CASE}

# build the date for curr_date and diag_table from CDATE
SYEAR=$(echo  $CDATE | cut -c1-4)
SMONTH=$(echo $CDATE | cut -c5-6)
SDAY=$(echo   $CDATE | cut -c7-8)
SHOUR=$(echo  $CDATE | cut -c9-10)
curr_date="${SYEAR},${SMONTH},${SDAY},${SHOUR},0,0"
rsecs=$((restart_interval*3600))
restart_secs=${rsecs:-0}

# copy over the tables
DIAG_TABLE=${DIAG_TABLE:-$PARM_FV3DIAG/diag_table}
DATA_TABLE=${DATA_TABLE:-$PARM_FV3DIAG/data_table}
FIELD_TABLE=${FIELD_TABLE:-$PARM_FV3DIAG/field_table}

# build the diag_table with the experiment name and date stamp
#### GSD CHEM remove to test
#cat > diag_table << EOF
#FV3 Forecast
#$SYEAR $SMONTH $SDAY $SHOUR 0 0
#EOF
cat $DIAG_TABLE >> diag_table

$NCP $DATA_TABLE  data_table
$NCP $FIELD_TABLE field_table

#------------------------------------------------------------------
rm -f nems.configure
cat > nems.configure <<EOF
EARTH_component_list: ATM
ATM_model:            fv3
runSeq::
  ATM
::
EOF

#### ww3 version of nems.configure
if [ $cplwav = ".true." ]; then
####  atm_petlist_bounds=" 0 $((NTASKS_FV3-1))"
####  wav_petlist_bounds=" $((NTASKS_FV3)) $((NTASKS_FV3+npe_wav))"
<<<<<<< HEAD
  atm_petlist_bounds=" 0   311"
  wav_petlist_bounds=" 312 431"
=======
####  atm_petlist_bounds=" 0   311"
  atm_petlist_bounds=$atm_petlist_bounds
####  wav_petlist_bounds=" 312 431"
  wav_petlist_bounds=$wav_petlist_bounds
>>>>>>> 9fd2726d
  coupling_interval_sec=${coupling_interval_sec:-1800}
  rm -f nems.configure
cat > nems.configure <<EOF
EARTH_component_list: ATM WAV
EARTH_attributes::
  Verbosity = 0
::

ATM_model:                      fv3
ATM_petlist_bounds:             ${atm_petlist_bounds}
ATM_attributes::
  Verbosity = 0
  DumpFields = false
::

WAV_model:                      ww3
WAV_petlist_bounds:             ${wav_petlist_bounds}
WAV_attributes::
  Verbosity = 0
::

runSeq::
  @${coupling_interval_sec}
    ATM -> WAV
    ATM
    WAV
  @
::
EOF
fi

<<<<<<< HEAD
#### gsdchem version of nems.configure
if [ $gsdchem = ".true." ]; then
  atm_petlist_bounds=${atm_petlist_bounds:-" -1   -1"}
  chm_petlist_bounds=${chm_petlist_bounds:-" -1   -1"}
  rm -f nems.configure
cat > nems.configure <<EOF
EARTH_component_list: ATM CHM
EARTH_attributes::
  Verbosity = 0
::

ATM_model:                      fv3
ATM_petlist_bounds:             ${atm_petlist_bounds}
ATM_attributes::
  Verbosity = 0
::

CHM_model:                      gsdchem
CHM_petlist_bounds:             ${chm_petlist_bounds}
CHM_attributes::
  Verbosity = 0
::

runSeq::
  @$DELTIM
    ATM phase1
    ATM -> CHM
    CHM
    CHM -> ATM
    ATM phase2
  @
::
EOF
fi

=======
>>>>>>> 9fd2726d
rm -f model_configure
cat > model_configure <<EOF
total_member:            $ENS_NUM
print_esmf:              ${print_esmf:-.true.}
PE_MEMBER01:             $NTASKS_FV3
start_year:              $SYEAR
start_month:             $SMONTH
start_day:               $SDAY
start_hour:              $SHOUR
start_minute:            0
start_second:            0
nhours_fcst:             $FHMAX
RUN_CONTINUE:            ${RUN_CONTINUE:-".false."}
ENS_SPS:                 ${ENS_SPS:-".false."}

dt_atmos:                $DELTIM
calendar:                ${calendar:-'julian'}
cpl:                     ${cpl:-".false."}
memuse_verbose:          ${memuse_verbose:-".false."}
atmos_nthreads:          $NTHREADS_FV3
use_hyper_thread:        ${hyperthread:-".false."}
ncores_per_node:         $cores_per_node
restart_interval:        $restart_interval
output_1st_tstep_rst:    ${output_1st_tstep_rst:-".false."}

quilting:                $QUILTING
write_groups:            ${WRITE_GROUP:-1}
write_tasks_per_group:   ${WRTTASK_PER_GROUP:-24}
num_files:               ${NUM_FILES:-2}
filename_base:           'atm' 'sfc'
output_grid:             $OUTPUT_GRID
output_file:             $OUTPUT_FILE
output_1st_tstep_rst:    ${output_1st_tstep_rst:-".false."}
write_nemsioflip:        $WRITE_NEMSIOFLIP
write_fsyncflag:         $WRITE_FSYNCFLAG
imo:                     $LONB_IMO
jmo:                     $LATB_JMO

nfhout:                  $FHOUT
nfhmax_hf:               $FHMAX_HF
nfhout_hf:               $FHOUT_HF
nsout:                   $NSOUT
EOF

#&coupler_nml
#  months = ${months:-0}
#  days = ${days:-$((FHMAX/24))}
#  hours = ${hours:-$((FHMAX-24*(FHMAX/24)))}
#  dt_atmos = $DELTIM
#  dt_ocean = $DELTIM
#  current_date = $curr_date
#  calendar = 'julian'
#  memuse_verbose = .false.
#  atmos_nthreads = $NTHREADS_FV3
#  use_hyper_thread = ${hyperthread:-".false."}
#  ncores_per_node = $cores_per_node
#  restart_secs = $restart_secs
#  $coupler_nml
#/

if [ $gsdchem = ".true." ]; then
  cplflx=".false."
  cplchm=".true."
fi

cat > input.nml <<EOF
&amip_interp_nml
  interp_oi_sst = .true.
  use_ncep_sst = .true.
  use_ncep_ice = .false.
  no_anom_sst = .false.
  data_set = 'reynolds_oi'
  date_out_of_range = 'climo'
  $amip_interp_nml
/

&atmos_model_nml
  blocksize = $blocksize
  chksum_debug = $chksum_debug
  dycore_only = $dycore_only
  fdiag = $FDIAG
  fhmax = $FHMAX
  fhout = $FHOUT
  fhmaxhf = $FHMAX_HF
  fhouthf = $FHOUT_HF
  $atmos_model_nml
/

&diag_manager_nml
  prepend_date = .false.
  $diag_manager_nml
/

&fms_io_nml
  checksum_required = .false.
  max_files_r = 100
  max_files_w = 100
  $fms_io_nml
/

&fms_nml
  clock_grain = 'ROUTINE'
  domains_stack_size = ${domains_stack_size:-300000000}
  print_memory_usage = ${print_memory_usage:-".false."}
  $fms_nml
/

&fv_core_nml
  layout = $layout_x,$layout_y
  io_layout = $io_layout
  npx = $npx
  npy = $npy
  ntiles = $ntiles
  npz = $npz
  grid_type = -1
  make_nh = $make_nh
  fv_debug = ${fv_debug:-".false."}
  range_warn = ${range_warn:-".false."}
  reset_eta = .false.
  n_sponge = ${n_sponge:-"10"}
  nudge_qv = ${nudge_qv:-".true."}
  nudge_dz = ${nudge_dz:-".false."}
  tau = ${tau:-10.}
  rf_cutoff = ${rf_cutoff:-"7.5e2"}
  d2_bg_k1 = ${d2_bg_k1:-"0.15"}
  d2_bg_k2 = ${d2_bg_k2:-"0.02"}
  kord_tm = ${kord_tm:-"-9"}
  kord_mt = ${kord_mt:-"9"}
  kord_wz = ${kord_wz:-"9"}
  kord_tr = ${kord_tr:-"9"}
  hydrostatic = $hydrostatic
  phys_hydrostatic = $phys_hydrostatic
  use_hydro_pressure = $use_hydro_pressure
  beta = 0.
  a_imp = 1.
  p_fac = 0.1
  k_split = $k_split
  n_split = $n_split
  nwat = ${nwat:-2}
  na_init = $na_init
  d_ext = 0.
  dnats = ${dnats:-0}
  fv_sg_adj = ${fv_sg_adj:-"450"}
  d2_bg = 0.
  nord = ${nord:-3}
  dddmp = ${dddmp:-0.2}
  d4_bg = ${d4_bg:-0.15}
  vtdm4 = $vtdm4
  delt_max = ${delt_max:-"0.002"}
  ke_bg = 0.
  do_vort_damp = $do_vort_damp
  external_ic = $external_ic
  external_eta = ${external_eta:-.true.}
  gfs_phil = ${gfs_phil:-".false."}
  nggps_ic = $nggps_ic
  mountain = $mountain
  ncep_ic = $ncep_ic
  d_con = $d_con
  hord_mt = $hord_mt
  hord_vt = $hord_xx
  hord_tm = $hord_xx
  hord_dp = -$hord_xx
  hord_tr = ${hord_tr:-"8"}
  adjust_dry_mass = ${adjust_dry_mass:-".false."}
  consv_te = $consv_te
  do_sat_adj = ${do_sat_adj:-".false."}
  consv_am = .false.
  fill = .true.
  dwind_2d = .false.
  print_freq = $print_freq
  warm_start = $warm_start
  no_dycore = $no_dycore
  z_tracer = .true.
  agrid_vel_rst = ${agrid_vel_rst:-".true."}
  read_increment = $read_increment
  res_latlon_dynamics = $res_latlon_dynamics
  $fv_core_nml
/

&external_ic_nml
  filtered_terrain = $filtered_terrain
  levp = $LEVS
  gfs_dwinds = $gfs_dwinds
  checker_tr = .false.
  nt_checker = 0
  $external_ic_nml
/

&gfs_physics_nml
  fhzero       = $FHZER
  h2o_phys     = ${h2o_phys:-".true."}
  ldiag3d      = ${ldiag3d:-".false."}
  fhcyc        = $FHCYC
  use_ufo      = ${use_ufo:-".true."}
  pre_rad      = ${pre_rad:-".false."}
  ncld         = ${ncld:-1}
  imp_physics  = ${imp_physics:-"99"}
  pdfcld       = ${pdfcld:-".false."}
  fhswr        = ${FHSWR:-"3600."}
  fhlwr        = ${FHLWR:-"3600."}
  ialb         = $IALB
  iems         = $IEMS
  iaer         = $IAER
  ico2         = $ICO2
  isubc_sw     = ${isubc_sw:-"2"}
  isubc_lw     = ${isubc_lw:-"2"}
  isol         = $ISOL
  lwhtr        = ${lwhtr:-".true."}
  swhtr        = ${swhtr:-".true."}
  cnvgwd       = ${cnvgwd:-".true."}
  shal_cnv     = ${shal_cnv:-".true."}
  cal_pre      = ${cal_pre:-".true."}
  redrag       = ${redrag:-".true."}
  dspheat      = ${dspheat:-".true."}
  hybedmf      = ${hybedmf:-".true."}
  random_clds  = ${random_clds:-".true."}
  trans_trac   = ${trans_trac:-".true."}
  cnvcld       = ${cnvcld:-".true."}
  imfshalcnv   = ${imfshalcnv:-"2"}
  imfdeepcnv   = ${imfdeepcnv:-"2"}
  cdmbgwd      = ${cdmbgwd:-"3.5,0.25"}
  prslrd0      = ${prslrd0:-"0."}
  ivegsrc      = ${ivegsrc:-"1"}
  isot         = ${isot:-"1"}
  debug        = ${gfs_phys_debug:-".false."}
  nstf_name    = $nstf_name
  cplflx       = $cplflx
  cplchm       = $cplchm
  nst_anl      = $nst_anl
  psautco      = ${psautco:-"0.0008,0.0005"}
  prautco      = ${prautco:-"0.00015,0.00015"}
  lgfdlmprad   = ${lgfdlmprad:-".false."}
  effr_in      = ${effr_in:-".false."}
  cplwav       = ${cplwav:-".false."}
  $gfs_physics_nml
/

&gfdl_cloud_microphysics_nml
  sedi_transport = .true.
  do_sedi_heat = .false.
  rad_snow = .true.
  rad_graupel = .true.
  rad_rain = .true.
  const_vi = .F.
  const_vs = .F.
  const_vg = .F.
  const_vr = .F.
  vi_max = 1.
  vs_max = 2.
  vg_max = 12.
  vr_max = 12.
  qi_lim = 1.
  prog_ccn = .false.
  do_qa = .true.
  fast_sat_adj = .true.
  tau_l2v = 225.
  tau_v2l = 150.
  tau_g2v = 900.
  rthresh = 10.e-6  ! This is a key parameter for cloud water
  dw_land  = 0.16
  dw_ocean = 0.10
  ql_gen = 1.0e-3
  ql_mlt = 1.0e-3
  qi0_crt = 8.0E-5
  qs0_crt = 1.0e-3
  tau_i2s = 1000.
  c_psaci = 0.05
  c_pgacs = 0.01
  rh_inc = 0.30
  rh_inr = 0.30
  rh_ins = 0.30
  ccn_l = 300.
  ccn_o = 100.
  c_paut = 0.5
  c_cracw = 0.8
  use_ppm = .false.
  use_ccn = .true.
  mono_prof = .true.
  z_slope_liq  = .true.
  z_slope_ice  = .true.
  de_ice = .false.
  fix_negative = .true.
  icloud_f = 1
  mp_time = 150.
  $gfdl_cloud_microphysics_nml
/

&interpolator_nml
  interp_method = 'conserve_great_circle'
  $interpolator_nml
/

&namsfc
  FNGLAC   = '${FNGLAC}'
  FNMXIC   = '${FNMXIC}'
  FNTSFC   = '${FNTSFC}'
  FNSNOC   = '${FNSNOC}'
  FNZORC   = '${FNZORC}'
  FNALBC   = '${FNALBC}'
  FNALBC2  = '${FNALBC2}'
  FNAISC   = '${FNAISC}'
  FNTG3C   = '${FNTG3C}'
  FNVEGC   = '${FNVEGC}'
  FNVETC   = '${FNVETC}'
  FNSOTC   = '${FNSOTC}'
  FNSMCC   = '${FNSMCC}'
  FNMSKH   = '${FNMSKH}'
  FNTSFA   = '${FNTSFA}'
  FNACNA   = '${FNACNA}'
  FNSNOA   = '${FNSNOA}'
  FNVMNC   = '${FNVMNC}'
  FNVMXC   = '${FNVMXC}'
  FNSLPC   = '${FNSLPC}'
  FNABSC   = '${FNABSC}'
  LDEBUG = ${LDEBUG:-".false."}
  FSMCL(2) = ${FSMCL2:-99999}
  FSMCL(3) = ${FSMCL3:-99999}
  FSMCL(4) = ${FSMCL4:-99999}
  FTSFS = ${FTSFS:-90}
  FAISL = ${FAISL:-99999}
  FAISS = ${FAISS:-99999}
  FSNOL = ${FSNOL:-99999}
  FSNOS = ${FSNOS:-99999}
  FSICL = 99999
  FSICS = 99999
  FTSFL = 99999
  FVETL = 99999
  FSOTL = 99999
  FvmnL = 99999
  FvmxL = 99999
  FSLPL = 99999
  FABSL = 99999
  $namsfc_nml
/
EOF

if [ $gsdchem = ".true." ]; then
  if [ $imp_physics -eq 99 ]; then NTRACER=0; fi
  if [ $imp_physics -eq 11 ]; then NTRACER=1; fi
  CHEMIN=0
  if [ $warm_start = ".true." ]; then CHEMIN=1; fi
  cat >> input.nml << EOF
&chem_nml
  aer_bc_opt=1
  aer_ic_opt=1
  aer_ra_feedback=0
  aerchem_onoff=1
  bio_emiss_opt=0
  biomass_burn_opt=1
  chem_conv_tr=2
  chem_in_opt=$CHEMIN
  chem_opt=300
  chemdt=3
  cldchem_onoff=0
  dmsemis_opt=1
  dust_opt=3
  emiss_inpt_opt=1
  emiss_opt=5
  gas_bc_opt=1
  gas_ic_opt=1
  gaschem_onoff=1
  kemit=1
  phot_opt=1
  photdt=60
  plumerisefire_frq=30
  PLUMERISE_flag=2
  seas_opt=2
  vertmix_onoff=1
  gfdlmp_onoff=$NTRACER
  archive_step = -1 
  chem_hist_outname = "chem_out_"
  emi_inname  = "${EMIDIR}${CASE}/$SMONTH"
  fireemi_inname  = "../prep"
  emi_outname = "./"
  $chem_nml
/
EOF

fi

cat >> input.nml << EOF
&fv_grid_nml
  grid_file = 'INPUT/grid_spec.nc'
  $fv_grid_nml
/
EOF

# Add namelist for stochastic physics options
echo "" >> input.nml
if [ $MEMBER -gt 0 ]; then

    cat >> input.nml << EOF
&nam_stochy
  ntrunc = $JCAP_STP
  lon_s = $LONB_STP
  lat_s = $LATB_STP
EOF

  if [ $DO_SKEB = "YES" ]; then
    cat >> input.nml << EOF
  skeb = $SKEB
  iseed_skeb = ${ISEED_SKEB:-$ISEED}
  skeb_tau = ${SKEB_TAU:-"-999."}
  skeb_lscale = ${SKEB_LSCALE:-"-999."}
  skebnorm = ${SKEBNORM:-"1"}
EOF
  fi

  if [ $DO_SHUM = "YES" ]; then
    cat >> input.nml << EOF
  shum = $SHUM
  iseed_shum = ${ISEED_SHUM:-$ISEED}
  shum_tau = ${SHUM_TAU:-"-999."}
  shum_lscale = ${SHUM_LSCALE:-"-999."}
EOF
  fi

  if [ $DO_SPPT = "YES" ]; then
    cat >> input.nml << EOF
  sppt = $SPPT
  iseed_sppt = ${ISEED_SPPT:-$ISEED}
  sppt_tau = ${SPPT_TAU:-"-999."}
  sppt_lscale = ${SPPT_LSCALE:-"-999."}
  sppt_logit = ${SPPT_LOGIT:-".true."}
  sppt_sfclimit = ${SPPT_SFCLIMIT:-".true."}
  use_zmtnblck = ${use_zmtnblck:-".true."}
EOF
  fi

  cat >> input.nml << EOF
  $nam_stochy_nml
/
EOF


    cat >> input.nml << EOF
&nam_sfcperts
  $nam_sfcperts_nml
/
EOF

else

  cat >> input.nml << EOF
&nam_stochy
/
&nam_sfcperts
/
EOF

fi


#------------------------------------------------------------------
# make symbolic links to write forecast files directly in memdir
cd $DATA
if [ $QUILTING = ".true." -a $OUTPUT_GRID = "gaussian_grid" ]; then
  fhr=$FHMIN
  while [ $fhr -le $FHMAX ]; do
    FH3=$(printf %03i $fhr)
    atmi=atmf${FH3}.$OUTPUT_FILE
    sfci=sfcf${FH3}.$OUTPUT_FILE
    logi=logf${FH3}
    atmo=$memdir/${CDUMP}.t${cyc}z.atmf${FH3}.$OUTPUT_FILE
    sfco=$memdir/${CDUMP}.t${cyc}z.sfcf${FH3}.$OUTPUT_FILE
    logo=$memdir/${CDUMP}.t${cyc}z.logf${FH3}.$OUTPUT_FILE
    eval $NLN $atmo $atmi
    eval $NLN $sfco $sfci
    eval $NLN $logo $logi
    FHINC=$FHOUT
    if [ $FHMAX_HF -gt 0 -a $FHOUT_HF -gt 0 -a $fhr -lt $FHMAX_HF ]; then
      FHINC=$FHOUT_HF
    fi
    fhr=$((fhr+FHINC))
  done
else
  for n in $(seq 1 $ntiles); do
    eval $NLN nggps2d.tile${n}.nc       $memdir/nggps2d.tile${n}.nc
    eval $NLN nggps3d.tile${n}.nc       $memdir/nggps3d.tile${n}.nc
    eval $NLN grid_spec.tile${n}.nc     $memdir/grid_spec.tile${n}.nc
    eval $NLN atmos_static.tile${n}.nc  $memdir/atmos_static.tile${n}.nc
    eval $NLN atmos_4xdaily.tile${n}.nc $memdir/atmos_4xdaily.tile${n}.nc
  done
fi

#------------------------------------------------------------------
# run the executable

$NCP $FCSTEXECDIR/$FCSTEXEC $DATA/.
export OMP_NUM_THREADS=$NTHREADS_FV3
$APRUN_FV3 $DATA/$FCSTEXEC 1>&1 2>&2
export ERR=$?
export err=$ERR
$ERRSCRIPT || exit $err

#------------------------------------------------------------------
if [ $SEND = "YES" ]; then

  # Copy gdas and enkf memebr restart files
  if [ $CDUMP = "gdas" -a $restart_interval -gt 0 ]; then
    cd $DATA/RESTART
    mkdir -p $memdir/RESTART

    RDATE=$($NDATE +$restart_interval $CDATE)
    rPDY=$(echo $RDATE | cut -c1-8)
    rcyc=$(echo $RDATE | cut -c9-10)
    for file in ${rPDY}.${rcyc}0000.* ; do
      $NCP $file $memdir/RESTART/$file
    done
  fi

fi

#------------------------------------------------------------------
#### ww3 output
if [ $cplwav = ".true." ]; then
  for wavGRD in $waveGRD
   do
     $NCP out_grd.${wavGRD} $COMOUTWW3/${WAV_MOD_ID}.${PDY}/${cyc}/${WAV_MOD_ID}${WAV_MEMBER}.out_grd.${wavGRD}.${PDY}${cyc}
     $NCP log.${wavGRD} $COMOUTWW3/${WAV_MOD_ID}.${PDY}/${cyc}/${WAV_MOD_ID}${WAV_MEMBER}.log.${wavGRD}.${PDY}${cyc}
# Wave IC (restart) interval controlled by gfs_cyc parameter (default: 4 cyc/day gfs_cyc=4)
     gfs_cyc=${gfs_cyc:-4}
     gfs_cych=`expr 24 / ${gfs_cyc}`
     WRDATE=`$NDATE ${gfs_cych} $CDATE`
     WRPDY=`echo $WRDATE | cut -c1-8`
     WRcyc=`echo $WRDATE | cut -c9-10`
     WRDIR=$COMOUTWW3/${WAV_MOD_ID}.${WRPDY}/${WRcyc}
     [[ -d $WRDIR ]] || mkdir -p $WRDIR
     $NCP restart001.${wavGRD} $COMOUTWW3/${WAV_MOD_ID}.${WRPDY}/${WRcyc}/${WAV_MOD_ID}${WAV_MEMBER}.restart.${wavGRD}.${WRDATE}
   done
   $NCP out_pnt.${buoy} $COMOUTWW3/${WAV_MOD_ID}.${PDY}/${cyc}/${WAV_MOD_ID}${WAV_MEMBER}.out_pnt.${buoy}.${PDY}${cyc}
   $NCP log.mww3 $COMOUTWW3/${WAV_MOD_ID}.${PDY}/${cyc}/${WAV_MOD_ID}${WAV_MEMBER}.log.mww3.${PDY}${cyc}

fi

#------------------------------------------------------------------
# Clean up before leaving
if [ $mkdata = "YES" ]; then rm -rf $DATA; fi

#------------------------------------------------------------------
set +x
if [ $VERBOSE = "YES" ] ; then
  echo $(date) EXITING $0 with return code $err >&2
fi
exit 0<|MERGE_RESOLUTION|>--- conflicted
+++ resolved
@@ -343,20 +343,6 @@
 fi
 
 #### Copy over WW3 inputs
-<<<<<<< HEAD
-if [ $cplwav = ".true." ]; then
-  FIX_WW3=${FIX_WW3:-$FIX_DIR/fix_ww3} 
-  $NLN $FIX_WW3/mod_def.glo_30m                $DATA/mod_def.glo_30m
-  $NLN $FIX_WW3/mod_def.points                 $DATA/mod_def.points
-  $NLN $FIX_WW3/ww3_multi.inp                  $DATA/ww3_multi.inp
-fi
-
-#### Copy over GSD CHEM inputs
-#if [ $gsdchem = ".true." ]; then
-#  COMIN_LIPEN=${COMIN_LIPEN:-$RUNDIR/$CDUMP.$PDY/$cyc}
-#  cp -Rp $COMIN_LIPEN $RUNDIR/$CDUMP.$PDY/$cyc
-#fi
-=======
 # At this time only test gfs but this change need to be tested on gdas, enkf, and gfs
 if [ $cplwav = ".true." ]; then
 # Link WW3 files
@@ -373,7 +359,12 @@
   $NLN $COMINWW3/${WAV_MOD_ID}.${PDY}/${cyc}/${WAV_MOD_ID}.${iceID}.${cycle}.ice $DATA/ice.${iceID}
 
 fi
->>>>>>> 9fd2726d
+
+#### Copy over GSD CHEM inputs
+#if [ $gsdchem = ".true." ]; then
+#  COMIN_LIPEN=${COMIN_LIPEN:-$RUNDIR/$CDUMP.$PDY/$cyc}
+#  cp -Rp $COMIN_LIPEN $RUNDIR/$CDUMP.$PDY/$cyc
+#fi
 
 #------------------------------------------------------------------
 # changeable parameters
@@ -601,15 +592,10 @@
 if [ $cplwav = ".true." ]; then
 ####  atm_petlist_bounds=" 0 $((NTASKS_FV3-1))"
 ####  wav_petlist_bounds=" $((NTASKS_FV3)) $((NTASKS_FV3+npe_wav))"
-<<<<<<< HEAD
-  atm_petlist_bounds=" 0   311"
-  wav_petlist_bounds=" 312 431"
-=======
 ####  atm_petlist_bounds=" 0   311"
   atm_petlist_bounds=$atm_petlist_bounds
 ####  wav_petlist_bounds=" 312 431"
   wav_petlist_bounds=$wav_petlist_bounds
->>>>>>> 9fd2726d
   coupling_interval_sec=${coupling_interval_sec:-1800}
   rm -f nems.configure
 cat > nems.configure <<EOF
@@ -641,7 +627,6 @@
 EOF
 fi
 
-<<<<<<< HEAD
 #### gsdchem version of nems.configure
 if [ $gsdchem = ".true." ]; then
   atm_petlist_bounds=${atm_petlist_bounds:-" -1   -1"}
@@ -677,8 +662,6 @@
 EOF
 fi
 
-=======
->>>>>>> 9fd2726d
 rm -f model_configure
 cat > model_configure <<EOF
 total_member:            $ENS_NUM
