#!/bin/bash
#
################################################################################
#
# UNIX Script Documentation Block
# Script name:         exgfs_wave_post_pnt.sh
# Script description:  Creates point output products from binary WW3 data
#
# Author:   Jose-Henrique Alves Org: NCEP/EMC      Date: 2019-12-06
# Abstract: This script is the point postprocessor for the wave component in GFS.
#           It executes several scripts forpreparing and creating output data
#           as follows:
#
#  wave_outp_spec.sh         : generates spectral data for output locations                                      
#  wave_outp_bull.sh         : generates bulletins for output locations      
#  wave_outp_cat.sh          : cats the by hour into the single output file
#  wave_tar.sh               : tars the spectral and bulletin multiple files  
#
# Script history log:
# 2019-12-06  J-Henrique Alves: First Version adapted from HTolman post.sh 2007 
# 2020-06-10  J-Henrique Alves: Porting to R&D machine Hera
# 2020-07-30  Jessica Meixner: Points only - no gridded data
# 2020-09-29  Jessica Meixner: optimized by changing loop structures
#
# $Id$
#
# Attributes:
#   Language: Bourne-again (Bash) Shell
#   Machine: WCOSS-DELL-P3
#
###############################################################################
#
# --------------------------------------------------------------------------- #
# 0.  Preparations
# 0.a Basic modes of operation

  set -x
  # Use LOUD variable to turn on/off trace.  Defaults to YES (on).
  export LOUD=${LOUD:-YES}; [[ $LOUD = yes ]] && export LOUD=YES
  [[ "$LOUD" != YES ]] && set +x

  cd $DATA

  # Set wave model ID tag to include member number
  # if ensemble; waveMEMB var empty in deterministic
  export WAV_MOD_TAG=${CDUMP}wave${waveMEMB}

  postmsg "$jlogfile" "HAS BEGUN on `hostname`"

  msg="Starting WAVE PNT POSTPROCESSOR SCRIPT for $WAV_MOD_TAG"
  postmsg "$jlogfile" "$msg"

  set +x
  echo ' '
  echo '                     *************************************'
  echo '                     *** WAVE PNT POSTPROCESSOR SCRIPT ***'
  echo '                     *************************************'
  echo ' '
  echo "Starting at : `date`"
  echo '-------------'
  echo ' '
  [[ "$LOUD" = YES ]] && set -x

# Script will run only if pre-defined NTASKS
#     The actual work is distributed over these tasks.
  if [ -z ${NTASKS} ]        
  then
    echo "FATAL ERROR: requires NTASKS to be set "
    err=1; export err;${errchk}
    exit $err
  fi

# 0.c Defining model grids

  waveuoutpGRD=${waveuoutpGRD:?buoyNotSet}

# 0.c.1 Define a temporary directory for storing ascii point output files
#       and flush it

  export STA_DIR=$DATA/station_ascii_files
  if [ -d $STA_DIR ]
  then 
    rm -rf ${STA_DIR}
  fi
  mkdir -p ${STA_DIR}
  mkdir -p ${STA_DIR}/spec
  mkdir -p ${STA_DIR}/bull
  mkdir -p ${STA_DIR}/cbull
  mkdir -p ${STA_DIR}/specfhr
  mkdir -p ${STA_DIR}/bullfhr
  mkdir -p ${STA_DIR}/cbullfhr

  set +x
  echo ' '
  echo 'Grid information  :'
  echo '-------------------'
  echo "   Output points : $waveuoutpGRD"
  echo ' '
  [[ "$LOUD" = YES ]] && set -x

# --------------------------------------------------------------------------- #
# 1.  Get files that are used by most child scripts

  exit_code=0

  set +x
  echo ' '
  echo 'Preparing input files :'
  echo '-----------------------'
  [[ "$LOUD" = YES ]] && set -x

# 1.a Model definition files and output files (set up using poe) 

# 1.a.1 Set up the parallel command tasks

  rm -f cmdfile
  touch cmdfile
  chmod 744 cmdfile

  [[ "$LOUD" = YES ]] && set -x

# Copy model definition files
  for grdID in $waveuoutpGRD
  do
    if [ -f "$COMIN/rundata/${CDUMP}wave.mod_def.${grdID}" ]
    then
      set +x
      echo " Mod def file for $grdID found in ${COMIN}/rundata. copying ...."
      [[ "$LOUD" = YES ]] && set -x

      cp -f $COMIN/rundata/${CDUMP}wave.mod_def.${grdID} mod_def.$grdID
      iloop=`expr $iloop + 1`
    fi
  done

  for grdID in $waveuoutpGRD
  do
    if [ ! -f mod_def.$grdID ]
    then
      set +x
      echo ' '
      echo '*************************************************** '
      echo " FATAL ERROR : NO MOD_DEF FILE mod_def.$grdID "
      echo '*************************************************** '
      echo ' '
      [[ "$LOUD" = YES ]] && set -x
      postmsg "$jlogfile" "FATAL ERROR : NO MOD_DEF file mod_def.$grdID"
      err=2; export err;${errchk}
      exit $err
    else
      set +x
      echo "File mod_def.$grdID found. Syncing to all nodes ..."
      [[ "$LOUD" = YES ]] && set -x
    fi
  done
 
# 1.c Output locations file

  rm -f buoy.loc

  if [ -f $PARMwave/wave_${NET}.buoys ]
  then
<<<<<<< HEAD
    cp -f $PARMwave/wave_${NET}.buoys buoy.loc.temp
# Reverse grep to exclude IBP points
    sed -n '/^\$.*/!p' buoy.loc.temp | grep -v IBP > buoy.loc
=======
    cp -f $FIXwave/wave_${NET}.buoys buoy.loc.temp
    if [ "$DOBNDPNT_WAV" = YES ]; then
      #only do boundary points
      sed -n '/^\$.*/!p' buoy.loc.temp | grep IBP > buoy.loc
    else
      #exclude boundary points
      sed -n '/^\$.*/!p' buoy.loc.temp | grep -v IBP > buoy.loc
    fi
>>>>>>> e08f5558
  fi

  if [ -s buoy.loc ]
  then
    set +x
    echo "   buoy.loc and buoy.ibp copied and processed ($PARMwave/wave_${NET}.buoys)."
    [[ "$LOUD" = YES ]] && set -x
  else
    set +x
    echo ' '
    echo '************************************* '
    echo ' FATAL ERROR : NO BUOY LOCATION FILE  '
    echo '************************************* '
    echo ' '
    [[ "$LOUD" = YES ]] && set -x
    postmsg "$jlogfile" "FATAL ERROR : NO BUOY LOCATION FILE"
    err=3; export err;${errchk}
    exit $err
    DOSPC_WAV='NO'
    DOBLL_WAV='NO'
  fi

# 1.d Input template files

  if [ -f $PARMwave/ww3_outp_spec.inp.tmpl ]
  then
    cp -f $PARMwave/ww3_outp_spec.inp.tmpl ww3_outp_spec.inp.tmpl
  fi

  if [ -f ww3_outp_spec.inp.tmpl ]
  then
    set +x
    echo "   ww3_outp_spec.inp.tmpl copied. Syncing to all grids ..."
    [[ "$LOUD" = YES ]] && set -x
  else
    set +x
    echo ' '
    echo '*********************************************** '
    echo '*** ERROR : NO TEMPLATE FOR SPEC INPUT FILE *** '
    echo '*********************************************** '
    echo ' '
    [[ "$LOUD" = YES ]] && set -x
    postmsg "$jlogfile" "NON-FATAL ERROR : NO TEMPLATE FOR SPEC INPUT FILE"
    exit_code=3
    DOSPC_WAV='NO'
    DOBLL_WAV='NO'
  fi

  if [ -f $PARMwave/ww3_outp_bull.inp.tmpl ]
  then
    cp -f $PARMwave/ww3_outp_bull.inp.tmpl ww3_outp_bull.inp.tmpl
  fi

  if [ -f ww3_outp_bull.inp.tmpl ]
  then
    set +x
    echo "   ww3_outp_bull.inp.tmpl copied. Syncing to all nodes ..."
    [[ "$LOUD" = YES ]] && set -x
  else
    set +x
    echo ' '
    echo '*************************************************** '
    echo '*** ERROR : NO TEMPLATE FOR BULLETIN INPUT FILE *** '
    echo '*************************************************** '
    echo ' '
    [[ "$LOUD" = YES ]] && set -x
    postmsg "$jlogfile" "NON-FATAL ERROR : NO TEMPLATE FOR BULLETIN INPUT FILE"
    exit_code=4
    DOBLL_WAV='NO'
  fi

# 1.e Getting buoy information for points

  if [ "$DOSPC_WAV" = 'YES' ] || [ "$DOBLL_WAV" = 'YES' ]
  then
    ymdh=`$NDATE -${WAVHINDH} $CDATE`
    tstart="`echo $ymdh | cut -c1-8` `echo $ymdh | cut -c9-10`0000"
    dtspec=3600.            # default time step (not used here)
    sed -e "s/TIME/$tstart/g" \
        -e "s/DT/$dtspec/g" \
        -e "s/POINT/1/g" \
        -e "s/ITYPE/0/g" \
        -e "s/FORMAT/F/g" \
                               ww3_outp_spec.inp.tmpl > ww3_outp.inp
   
    ln -s mod_def.$waveuoutpGRD mod_def.ww3
    YMD=$(echo $CDATE | cut -c1-8)
    HMS="$(echo $CDATE | cut -c9-10)0000"
    if [ -f $COMIN/rundata/${WAV_MOD_TAG}.out_pnt.${waveuoutpGRD}.${YMD}.${HMS} ]
    then
      ln -s $COMIN/rundata/${WAV_MOD_TAG}.out_pnt.${waveuoutpGRD}.${YMD}.${HMS} ./out_pnt.${waveuoutpGRD}   
    else
      echo '*************************************************** '
      echo " FATAL ERROR : NO RAW POINT OUTPUT FILE out_pnt.${waveuoutpGRD}.${YMD}.${HMS} "
      echo '*************************************************** '
      echo ' '
      [[ "$LOUD" = YES ]] && set -x
      echo "$WAV_MOD_TAG post $waveuoutpGRD $CDATE $cycle : field output missing." 
      postmsg "$jlogfile" "FATAL ERROR : NO RAW POINT OUTPUT FILE out_pnt.${waveuoutpGRD}.${YMD}.${HMS}"
      err=4; export err;${errchk}
    fi
    
    rm -f buoy_tmp.loc buoy_log.ww3 ww3_oup.inp
    ln -fs ./out_pnt.${waveuoutpGRD} ./out_pnt.ww3
    ln -fs ./mod_def.${waveuoutpGRD} ./mod_def.ww3
    export pgm=ww3_outp;. prep_step
    $EXECwave/ww3_outp > buoy_lst.loc 2>&1 
    export err=$?;err_chk


    if [ "$err" != '0' ] && [ ! -f buoy_log.ww3 ]
    then
      pgm=wave_post
      msg="ABNORMAL EXIT: ERROR IN ww3_outp"
      postmsg "$jlogfile" "$msg"
      set +x
      echo ' '
      echo '******************************************** '
      echo '*** FATAL ERROR : ERROR IN ww3_outp *** '
      echo '******************************************** '
      echo ' '
      cat buoy_tmp.loc
      echo "$WAV_MOD_TAG post $date $cycle : buoy log file failed to be created."
      echo $msg
      [[ "$LOUD" = YES ]] && set -x
      err=5;export err;${errchk}
      DOSPC_WAV='NO'
      DOBLL_WAV='NO'
      exit $err
    fi

# Create new buoy_log.ww3
    cat buoy.loc | awk '{print $3}' | sed 's/'\''//g' > ibp_tags
    grep -F -f ibp_tags buoy_log.ww3 > buoy_log.tmp
    rm -f buoy_log.dat
    mv buoy_log.tmp buoy_log.dat

    grep -F -f ibp_tags buoy_lst.loc > buoy_tmp1.loc
    #sed    '$d' buoy_tmp1.loc > buoy_tmp2.loc
    buoys=`awk '{ print $1 }' buoy_tmp1.loc`
    Nb=`wc buoy_tmp1.loc | awk '{ print $1 }'`
    rm -f buoy_tmp1.loc

    if [ -s buoy_log.dat ]
    then
      set +x
      echo 'Buoy log file created. Syncing to all nodes ...'
      [[ "$LOUD" = YES ]] && set -x
    else
      set +x
      echo ' '
      echo '**************************************** '
      echo '*** ERROR : NO BUOY LOG FILE CREATED *** '
      echo '**************************************** '
      echo ' '
      [[ "$LOUD" = YES ]] && set -x
      postmsg "$jlogfile" "FATAL ERROR : NO BUOY LOG FILE GENERATED FOR SPEC AND BULLETIN FILES"
      err=6;export err;${errchk}
      DOSPC_WAV='NO'
      DOBLL_WAV='NO'
    fi

 fi

# 1.f Data summary

  set +x
  echo ' '
  echo "   Input files read and processed at : `date`"
  echo ' ' 
  echo '   Data summary : '
  echo '   ---------------------------------------------'
  echo "      Sufficient data for spectral files        : $DOSPC_WAV ($Nb points)"
  echo "      Sufficient data for bulletins             : $DOBLL_WAV ($Nb points)"
  echo "      Boundary points                           : $DOBNDPNT_WAV"
  echo ' '
  [[ "$LOUD" = YES ]] && set -x

# --------------------------------------------------------------------------- #
# 2. Make files for processing boundary points 
#
# 2.a Command file set-up

  set +x
  echo '   Making command file for wave post points '
  [[ "$LOUD" = YES ]] && set -x

  rm -f cmdfile
  touch cmdfile
  chmod 744 cmdfile

# 1.a.2 Loop over forecast time to generate post files 
  fhr=$FHMIN_WAV
  while [ $fhr -le $FHMAX_WAV_PNT ]; do
    
    echo "   Creating the wave point scripts at : `date`"
    ymdh=`$NDATE $fhr $CDATE`
    YMD=$(echo $ymdh | cut -c1-8)
    HMS="$(echo $ymdh | cut -c9-10)0000"
    YMDHMS=${YMD}${HMS}
    FH3=$(printf %03i $fhr)

    rm -f tmpcmdfile.${FH3}
    touch tmpcmdfile.${FH3} 
    mkdir output_$YMDHMS
    cd output_$YMDHMS

# Create instances of directories for spec and gridded output
    export SPECDATA=${DATA}/output_$YMDHMS
    export BULLDATA=${DATA}/output_$YMDHMS
    cp $DATA/mod_def.${waveuoutpGRD} mod_def.${waveuoutpGRD}

    pfile=$COMIN/rundata/${WAV_MOD_TAG}.out_pnt.${waveuoutpGRD}.${YMD}.${HMS}
    if [ -f  ${pfile} ]
    then 
      ln -fs ${pfile} ./out_pnt.${waveuoutpGRD}
    else 
      echo " FATAL ERROR : NO RAW POINT OUTPUT FILE out_pnt.$waveuoutpGRD.${YMD}.${HMS} "
      echo ' '
      [[ "$LOUD" = YES ]] && set -x
      postmsg "$jlogfile" "FATAL ERROR : NO RAW POINT OUTPUT FILE out_pnt.$waveuoutpGRD.${YMD}.${HMS}"
      err=7; export err;${errchk}
      exit $err
    fi

    cd $DATA
    
    if [ "$DOSPC_WAV" = 'YES' ]
    then
      export dtspec=3600.
      for buoy in $buoys
      do
        echo "$USHwave/wave_outp_spec.sh $buoy $ymdh spec $SPECDATA > $SPECDATA/spec_$buoy.out 2>&1" >> tmpcmdfile.$FH3
      done
    fi

    if [ "$DOBLL_WAV" = 'YES' ]
    then
      export dtspec=3600.
      for buoy in $buoys
      do
        echo "$USHwave/wave_outp_spec.sh $buoy $ymdh bull $SPECDATA > $SPECDATA/bull_$buoy.out 2>&1" >> tmpcmdfile.$FH3
      done
    fi

    split -n l/1/10  tmpcmdfile.$FH3 > cmdfile.${FH3}.01
    split -n l/2/10  tmpcmdfile.$FH3 > cmdfile.${FH3}.02
    split -n l/3/10  tmpcmdfile.$FH3 > cmdfile.${FH3}.03
    split -n l/4/10  tmpcmdfile.$FH3 > cmdfile.${FH3}.04
    split -n l/5/10  tmpcmdfile.$FH3 > cmdfile.${FH3}.05
    split -n l/6/10  tmpcmdfile.$FH3 > cmdfile.${FH3}.06
    split -n l/7/10  tmpcmdfile.$FH3 > cmdfile.${FH3}.07
    split -n l/8/10  tmpcmdfile.$FH3 > cmdfile.${FH3}.08
    split -n l/9/10  tmpcmdfile.$FH3 > cmdfile.${FH3}.09
    split -n l/10/10 tmpcmdfile.$FH3 > cmdfile.${FH3}.10

    rm tmpcmdfile.$FH3
    chmod 744 cmdfile.${FH3}.01 cmdfile.${FH3}.02 cmdfile.${FH3}.03 cmdfile.${FH3}.04
    chmod 744 cmdfile.${FH3}.05 cmdfile.${FH3}.06 cmdfile.${FH3}.07 cmdfile.${FH3}.08
    chmod 744 cmdfile.${FH3}.09 cmdfile.${FH3}.10
    echo "$DATA/cmdfile.${FH3}.01" >> cmdfile
    echo "$DATA/cmdfile.${FH3}.02" >> cmdfile
    echo "$DATA/cmdfile.${FH3}.03" >> cmdfile
    echo "$DATA/cmdfile.${FH3}.04" >> cmdfile
    echo "$DATA/cmdfile.${FH3}.05" >> cmdfile
    echo "$DATA/cmdfile.${FH3}.06" >> cmdfile
    echo "$DATA/cmdfile.${FH3}.07" >> cmdfile
    echo "$DATA/cmdfile.${FH3}.08" >> cmdfile
    echo "$DATA/cmdfile.${FH3}.09" >> cmdfile
    echo "$DATA/cmdfile.${FH3}.10" >> cmdfile


    FHINCP=$(( DTPNT_WAV / 3600 ))
    fhrp=$((fhr+FHINCP))
    fhr=$fhrp # no gridded output, loop with out_pnt stride

  done


  if [ ${CFP_MP:-"NO"} = "YES" ]; then
    nfile=0
    ifile=0
    iline=1
    ifirst='yes'
    nlines=$( wc -l cmdfile | awk '{print $1}' )
    while [ $iline -le $nlines ]; do
      line=$( sed -n ''$iline'p' cmdfile )
      if [ -z "$line" ]; then  
        break
      else
        if [ "$ifirst" = 'yes' ]; then 
          echo "#!/bin/sh" > cmdmfile.$nfile 
          echo "$nfile cmdmfile.$nfile" >> cmdmprog
          chmod 744 cmdmfile.$nfile
        fi
        echo $line >> cmdmfile.$nfile
        nfile=$(( nfile + 1 ))
        if [ $nfile -eq $NTASKS ]; then
          nfile=0 
          ifirst='no'
        fi
        iline=$(( iline + 1 ))
      fi
    done
  fi

  wavenproc=`wc -l cmdfile | awk '{print $1}'`
  wavenproc=`echo $((${wavenproc}<${NTASKS}?${wavenproc}:${NTASKS}))`

  set +x
  echo ' '
  echo "   Executing the wave point scripts at : `date`"
  echo '   ------------------------------------'
  echo ' '
  [[ "$LOUD" = YES ]] && set -x

  if [ "$wavenproc" -gt '1' ]
  then
    if [ ${CFP_MP:-"NO"} = "YES" ]; then
      ${wavempexec} -n ${wavenproc} ${wave_mpmd} cmdmprog
    else
      ${wavempexec} ${wavenproc} ${wave_mpmd} cmdfile
    fi
    exit=$?
  else
    chmod 744 cmdfile
    ./cmdfile 
    exit=$?
  fi

  if [ "$exit" != '0' ]
  then
    set +x
    echo ' '
    echo '*************************************'
    echo '*** FATAL ERROR: CMDFILE FAILED   ***'
    echo '*************************************'
    echo '     See Details Below '
    echo ' '
    [[ "$LOUD" = YES ]] && set -x
    err=8; export err;${errchk}
    exit $err
  fi

# 2.b Loop over each buoy to cat the final buoy file for all fhr 

  cd $DATA

  echo "Before create cmdfile for cat bouy : `date`"
  rm -f cmdfile.bouy
  touch cmdfile.bouy
  chmod 744 cmdfile.bouy
  CATOUTDIR=${DATA}/pnt_cat_out
  mkdir -p ${CATOUTDIR}

  if [ "$DOSPC_WAV" = 'YES' ]
  then
    for buoy in $buoys
    do
      echo "$USHwave/wave_outp_cat.sh $buoy $FHMAX_WAV_PNT spec > ${CATOUTDIR}/spec_cat_$buoy.out 2>&1" >> cmdfile.bouy
    done
  fi

  if [ "$DOBLL_WAV" = 'YES' ]
  then
    for buoy in $buoys
    do
      echo "$USHwave/wave_outp_cat.sh $buoy $FHMAX_WAV_PNT bull > ${CATOUTDIR}/bull_cat_$buoy.out 2>&1" >> cmdfile.bouy
    done
  fi

  if [ ${CFP_MP:-"NO"} = "YES" ]; then
    nfile=0
    ifile=0
    iline=1
    ifirst='yes'
    nlines=$( wc -l cmdfile.bouy | awk '{print $1}' )
    while [ $iline -le $nlines ]; do
      line=$( sed -n ''$iline'p' cmdfile.bouy )
      if [ -z "$line" ]; then
        break
      else
        if [ "$ifirst" = 'yes' ]; then
          echo "#!/bin/sh" > cmdfile.bouy.$nfile
          echo "$nfile cmdfile.bouy.$nfile" >> cmdmprogbouy
          chmod 744 cmdfile.bouy.$nfile
        fi
        echo $line >> cmdfile.bouy.$nfile
        nfile=$(( nfile + 1 ))
        if [ $nfile -eq $NTASKS ]; then
          nfile=0
          ifirst='no'
        fi
        iline=$(( iline + 1 ))
      fi
    done
  fi

  wavenproc=`wc -l cmdfile.bouy | awk '{print $1}'`
  wavenproc=`echo $((${wavenproc}<${NTASKS}?${wavenproc}:${NTASKS}))`

  set +x
  echo ' '
  echo "   Executing the boundary point cat script at : `date`"
  echo '   ------------------------------------'
  echo ' '
  [[ "$LOUD" = YES ]] && set -x

  if [ "$wavenproc" -gt '1' ]
  then
    if [ ${CFP_MP:-"NO"} = "YES" ]; then
      ${wavempexec} -n ${wavenproc} ${wave_mpmd} cmdmprogbouy
    else
      ${wavempexec} ${wavenproc} ${wave_mpmd} cmdfile.bouy
    fi
    exit=$?
  else
    chmod 744 ${fcmdnow}
    ./${fcmdnow}
    exit=$?
  fi

  if [ "$exit" != '0' ]
  then
    set +x
    echo ' '
    echo '*************************************'
    echo '*** FATAL ERROR: CMDFILE FAILED   ***'
    echo '*************************************'
    echo '     See Details Below '
    echo ' '
    [[ "$LOUD" = YES ]] && set -x
    err=9; export err;${errchk}
    exit $err
  fi


# --------------------------------------------------------------------------- #
# 3. Compress point output data into tar files

# 3.a Set up cmdfile

  rm -f cmdtarfile
  touch cmdtarfile
  chmod 744 cmdtarfile

  set +x
  echo ' '
  echo '   Making command file for taring all point output files.'

  [[ "$LOUD" = YES ]] && set -x

# 6.b Spectral data files

  if [ ${CFP_MP:-"NO"} = "YES" ]; then nm=0; fi

  if [ ${CFP_MP:-"NO"} = "YES" ]; then
    if [ "$DOBNDPNT_WAV" = YES ]; then
      if [ "$DOSPC_WAV" = YES ]; then
        echo "$nm $USHwave/wave_tar.sh $WAV_MOD_TAG ibp $Nb > ${WAV_MOD_TAG}_spec_tar.out 2>&1 "   >> cmdtarfile
        nm=$(( nm + 1 ))
      fi
      if [ "$DOBLL_WAV" = YES ]; then
        echo "$nm $USHwave/wave_tar.sh $WAV_MOD_TAG ibpbull $Nb > ${WAV_MOD_TAG}_spec_tar.out 2>&1 "   >> cmdtarfile
        nm=$(( nm + 1 ))
        echo "$nm $USHwave/wave_tar.sh $WAV_MOD_TAG ibpcbull $Nb > ${WAV_MOD_TAG}_spec_tar.out 2>&1 "   >> cmdtarfile
        nm=$(( nm + 1 ))
      fi
    else
      if [ "$DOSPC_WAV" = YES ]; then
        echo "$nm $USHwave/wave_tar.sh $WAV_MOD_TAG spec $Nb > ${WAV_MOD_TAG}_spec_tar.out 2>&1 "   >> cmdtarfile
        nm=$(( nm + 1 ))
      fi
      if [ "$DOBLL_WAV" = YES ]; then
        echo "$nm $USHwave/wave_tar.sh $WAV_MOD_TAG bull $Nb > ${WAV_MOD_TAG}_spec_tar.out 2>&1 "   >> cmdtarfile
        nm=$(( nm + 1 ))
        echo "$nm $USHwave/wave_tar.sh $WAV_MOD_TAG cbull $Nb > ${WAV_MOD_TAG}_spec_tar.out 2>&1 "   >> cmdtarfile
        nm=$(( nm + 1 ))
      fi
    fi
  else
    if [ "$DOBNDPNT_WAV" = YES ]; then
      if [ "$DOSPC_WAV" = YES ]; then
        echo "$USHwave/wave_tar.sh $WAV_MOD_TAG ibp $Nb > ${WAV_MOD_TAG}_spec_tar.out 2>&1 "   >> cmdtarfile
      fi
      if [ "$DOBLL_WAV" = YES ]; then
        echo "$USHwave/wave_tar.sh $WAV_MOD_TAG ibpbull $Nb > ${WAV_MOD_TAG}_spec_tar.out 2>&1 "   >> cmdtarfile
        echo "$USHwave/wave_tar.sh $WAV_MOD_TAG ibpcbull $Nb > ${WAV_MOD_TAG}_spec_tar.out 2>&1 "   >> cmdtarfile
      fi
    else
      if [ "$DOSPC_WAV" = YES ]; then
        echo "$USHwave/wave_tar.sh $WAV_MOD_TAG spec $Nb > ${WAV_MOD_TAG}_spec_tar.out 2>&1 "   >> cmdtarfile
      fi
      if [ "$DOBLL_WAV" = YES ]; then
        echo "$USHwave/wave_tar.sh $WAV_MOD_TAG bull $Nb > ${WAV_MOD_TAG}_spec_tar.out 2>&1 "   >> cmdtarfile
        echo "$USHwave/wave_tar.sh $WAV_MOD_TAG cbull $Nb > ${WAV_MOD_TAG}_spec_tar.out 2>&1 "   >> cmdtarfile
      fi
    fi
  fi

  wavenproc=`wc -l cmdtarfile | awk '{print $1}'`
  wavenproc=`echo $((${wavenproc}<${NTASKS}?${wavenproc}:${NTASKS}))`

  set +x
  echo ' '
  echo "   Executing the wave_tar scripts at : `date`"
  echo '   ------------------------------------'
  echo ' '
  [[ "$LOUD" = YES ]] && set -x

  if [ "$wavenproc" -gt '1' ]
  then
    if [ ${CFP_MP:-"NO"} = "YES" ]; then
      ${wavempexec} -n ${wavenproc} ${wave_mpmd} cmdtarfile
    else
      ${wavempexec} ${wavenproc} ${wave_mpmd} cmdtarfile
    fi
    exit=$?
  else
    chmod 744 cmdtarfile
    ./cmdtarfile
    exit=$?
  fi

  if [ "$exit" != '0' ]
  then
    set +x
    echo ' '
    echo '*************************************'
    echo '*** FATAL ERROR: CMDFILE FAILED   ***'
    echo '*************************************'
    echo '     See Details Below '
    echo ' '
    [[ "$LOUD" = YES ]] && set -x
    err=10; export err;${errchk}
  exit $err
  fi

# --------------------------------------------------------------------------- #
# 4.  Ending output

  set +x
  echo ' '
  echo "Ending at : `date`"
  echo '-----------'
  echo ' '
  echo '                     *** End of MWW3 pnt postprocessor ***'
  echo ' '
  [[ "$LOUD" = YES ]] && set -x

  if [ "$exit_code" -ne '0' ]
  then
    echo " FATAL ERROR: Problem in MWW3 PNT POST"
    msg="ABNORMAL EXIT: Problem in MWW3 PNT POST"
    postmsg "$jlogfile" "$msg"
    echo $msg
    err=11; export err;${errchk}
    exit $err
  else
    echo " Point Wave Post Completed Normally "
    msg="$job completed normally"
    postmsg "$jlogfile" "$msg"
    exit 0
  fi

# End of MWW3 point prostprocessor script ---------------------------------------- #<|MERGE_RESOLUTION|>--- conflicted
+++ resolved
@@ -160,12 +160,7 @@
 
   if [ -f $PARMwave/wave_${NET}.buoys ]
   then
-<<<<<<< HEAD
     cp -f $PARMwave/wave_${NET}.buoys buoy.loc.temp
-# Reverse grep to exclude IBP points
-    sed -n '/^\$.*/!p' buoy.loc.temp | grep -v IBP > buoy.loc
-=======
-    cp -f $FIXwave/wave_${NET}.buoys buoy.loc.temp
     if [ "$DOBNDPNT_WAV" = YES ]; then
       #only do boundary points
       sed -n '/^\$.*/!p' buoy.loc.temp | grep IBP > buoy.loc
@@ -173,7 +168,6 @@
       #exclude boundary points
       sed -n '/^\$.*/!p' buoy.loc.temp | grep -v IBP > buoy.loc
     fi
->>>>>>> e08f5558
   fi
 
   if [ -s buoy.loc ]
