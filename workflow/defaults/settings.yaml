# Do not change this file unless you know what you're doing.  It sets
# default values for the "settings" section.  You probably want to
# override the settings in the case file instead.

default_settings: &default_settings
  ecf_log_path: !FirstTrue
    - when: !calc doc.settings.four_cycle_mode
      # in four cycle mode ,the log name is the last path component,
      # with the leading "j" removed.
      do: !calc ( '%COM%/output/%ENVIR%/today/' + task_path_list[-1][1:] + '_%CYC%.o%J' )
    - otherwise: !calc ( '%COM%/logs/%PDY%%CYC%/'+ task_path_var + '.log.%J')

  # rocoto_log_path: sets the stdout/stderr log path for batch jobs
  # when using Rocoto.  This is inserted in the <join> tag of the
  # task's <task> tag.
  rocoto_log_path: !calc ("<cyclestr>&LOG_DIR;/@Y@m@d@H/"+task_path_var+".log</cyclestr>")
  rocoto_task_throttle: 16  
  rocoto_cycle_throttle: 2

  max_job_tries: 2
  dev_safeguards: true

  # REALTIME and realtime - an alias that should be removed once we're
  # sure it is consistent among the yaml files:
  realtime: NO
  run_vrfy_jobs: true

  four_cycle_mode: NO
  nco_mode: NO
  use_nco_ecflow_headers: NO
  print_esmf: .false.
  prod_util_module: !calc doc.platform.get("prod_util_module","prod_util")
  ecflow_real_clock: no
  ecflow_virtual_clock: no
  ecflow_hybrid_clock: no

  gfs_cyc: 4
  nems_temp: 'atm'
  nems_temp_cold: 'atm'
  ics_from: opsgfs

  parexp: prnemsrn
  HPSS_PAR_PATH: !expand "/5year/NCEPDEV/emc-global/emc.glopara/WCOSS_C/{parexp}"

  cplflx: .false.
  cplice: !calc cplflx
  cplwav: .false.
  cplwav2atm: .false.
<<<<<<< HEAD
  cpl: .false.
=======
  cplchem: .false.
  cpl: !FirstTrue
    - when: !calc doc.settings.cplflx==".true."
      do: .true.
    - when: !calc doc.settings.cplice==".true."
      do: .true.
    - when: !calc doc.settings.cplwav==".true."
      do: .true.
    - when: !calc doc.settings.cplchem==".true."
      do: .true.
    - otherwise: .false.

>>>>>>> c51810cf
  mom6ic_prepared: .false. # If set True, User need to manually copy mom6ic files into ROTIDR

  DOIAU: NO
  IAUFHRS: 6
  IAU_DELTHRS: 6

  KEEPDATA: NO
  DUMP_SUFFIX: ""
  run_gsi: No
  run_enkf: !calc run_gsi
  chgres_and_convert_ics: Yes

  # awips setting
  NAWIPSGRP: 21

  mkdir_before_running_ecflow: !FirstTrue
    - when: !calc doc.settings.four_cycle_mode
      take: null
    - otherwise: !expand '{doc.places.ROTDIR}/logs/%Y%m%d%H'

  ecflow_module: !calc doc.platform.get("ecflow_module","ecflow") 

  ecflow_totality_limit: yes

  ecflow_rocoto_cdate_workaround: !FirstTrue
    - when: !calc doc.settings.four_cycle_mode
      take: |
        # When sourcing config files, the $PDY must be set:
        datedir=/tmp/date.$$.$RANDOM
        mkdir -p "$datedir"
        pushd "$datedir"
        export cyc="%CYC%"
        export cycle="t%CYC%z"
        setpdy.sh
        . ./PDY
        set -u
        export CDATE="$PDY$cyc"
        set +u
        popd
        rm -rf "$datedir"
    - otherwise: '# date variables will be set by header file.'<|MERGE_RESOLUTION|>--- conflicted
+++ resolved
@@ -46,9 +46,6 @@
   cplice: !calc cplflx
   cplwav: .false.
   cplwav2atm: .false.
-<<<<<<< HEAD
-  cpl: .false.
-=======
   cplchem: .false.
   cpl: !FirstTrue
     - when: !calc doc.settings.cplflx==".true."
@@ -61,7 +58,6 @@
       do: .true.
     - otherwise: .false.
 
->>>>>>> c51810cf
   mom6ic_prepared: .false. # If set True, User need to manually copy mom6ic files into ROTIDR
 
   DOIAU: NO
