case:
  places:
    workflow_file: layout/free_forecast_gfs.yaml

  settings: 
    SDATE: 2013-04-01t00:00:00
    EDATE: 2013-04-02t00:00:00    
    STEP_GFS: !timedelta "24:00:00"
    STEP_DA: !timedelta "00:00:00"
    max_job_tries: 1
    rocoto_cycle_throttle: 1

    cplchem: .true.
    print_esmf: .true.
    nems_temp: 'atm_aer'
    nems_temp_cold: 'atm_aer'

    run_gsi: No
    ic_source: fv3_ic
    mom6ic_prepared: .false.
    chgres_and_convert_ics: Yes
    IC_CDUMP: gfs

    KEEPDATA: Yes

  nsst:
    NST_MODEL:  2
    NST_SPINUP: 1

  output_settings:
    FHOUT_GFS: 6
    FHMIN_GFS: 0
    FHMAX_GFS: 48
    FHMAX_HF_GFS: 0
    FHOUT_HF_GFS: -1

  fv3_gfs_settings:
    CASE: C384
    LEVS: 65
    DELTIM: 450
    layout:
<<<<<<< HEAD
       x: 6
       y: 8
       nth: 1
       WGRP: 1
       WGRP_NTASKS: 24
       WRTIOBUF: "32M"
    CCPP_SUITE: FV3_GFS_v16
    fscav_aero: [ '*:0.6', 'seas1:1.0', 'seas2:1.0', 'seas3:1.0', 'seas4:1.0', 'seas5:1.0' ]
=======
      x: 6
      y: 8
      nth: 1
      WGRP: 1
      WGRP_NTASKS: 24
      WRTIOBUF: "32M"
>>>>>>> 84101b02

  chem_settings:
    MOD: gocart
    ntdiag: 2
    # On Hera
    CFGDIR: /scratch1/NCEPDEV/nems/Raffaele.Montuoro/data/NASA/rc
    INPDIR: /scratch1/NCEPDEV/nems/Raffaele.Montuoro/data/NASA/ExtData
    # On Orion
    # CFGDIR: /work/noaa/stmp/rmontuor/nasa/data/rc
    # INPDIR: /work/noaa/stmp/rmontuor/nasa/data/ExtData

  post:
    downset: 2
    GOESF: no

  archiving:
    archive_to_hpss: False<|MERGE_RESOLUTION|>--- conflicted
+++ resolved
@@ -39,7 +39,6 @@
     LEVS: 65
     DELTIM: 450
     layout:
-<<<<<<< HEAD
        x: 6
        y: 8
        nth: 1
@@ -48,14 +47,6 @@
        WRTIOBUF: "32M"
     CCPP_SUITE: FV3_GFS_v16
     fscav_aero: [ '*:0.6', 'seas1:1.0', 'seas2:1.0', 'seas3:1.0', 'seas4:1.0', 'seas5:1.0' ]
-=======
-      x: 6
-      y: 8
-      nth: 1
-      WGRP: 1
-      WGRP_NTASKS: 24
-      WRTIOBUF: "32M"
->>>>>>> 84101b02
 
   chem_settings:
     MOD: gocart
