extern /prod12/gdas/jgdas_forecast
extern /prod12/gdas/atmos/post
extern /prod12/gdas/enkf/post
#### ecen
extern /prod12/gdas/atmos/post_processing/jgdas_atmos_chgres_forenkf

suite prod18
  repeat day 1
  edit ECF_TRIES '1'
  edit CYC '18'
  edit ENVIR 'prod'
  edit PROJ 'GFS'
  edit PROJENVIR 'DEV'
<<<<<<< HEAD
  edit QUEUE 'dev'
  edit QUEUESHARED 'dev_shared'
  edit QUEUESERV 'dev_transfer'
  edit ECF_INCLUDE '/lfs/h2/emc/global/noscrub/Lin.Gan/git/feature-ops-wcoss2/ecf/include'
  edit MACHINE_SITE 'development'
=======
  edit E ''
  edit QUEUE 'dev'
  edit QUEUESHARED 'dev_shared'
  edit QUEUESERV 'dev_transfer'
#### Developer overwrite
  edit ECF_INCLUDE '/lfs/h2/emc/global/noscrub/Lin.Gan/git/feature-ops-wcoss2/ecf/include'
  edit MACHINE_SITE 'development'
####
>>>>>>> af8bab27

  family gfs
    edit CYC '18'
    edit PACKAGEHOME '/lfs/h2/emc/global/noscrub/Lin.Gan/git/feature-ops-wcoss2'
    edit ECF_FILES '%PACKAGEHOME%/ecf/scripts/gfs'
    edit PROJ 'GFS'
    edit PROJENVIR 'DEV'
    edit NET 'gfs'
    edit RUN 'gfs'
    edit COM '/lfs/h2/emc/ptmp/Lin.Gan/ecfops/com'
    edit QUEUE 'dev'
    edit QUEUESHARED 'dev_shared'
    edit QUEUESERV 'dev_transfer'
    family atmos
      family obsproc
        family dump
          task jgfs_atmos_tropcy_qc_reloc
            event 1 jtwc_bull_email
            time 02:41
          task jgfs_atmos_dump
            event 1 release_sfcprep
            time 02:47
          task jgfs_atmos_dump_post
            trigger jgfs_atmos_dump == complete
            event 1 release_gfs18_dump_alert
          task jgfs_atmos_dump_alert
            trigger jgfs_atmos_dump_post:release_gfs18_dump_alert
        endfamily
        family prep
          task jgfs_atmos_emcsfc_sfc_prep
            trigger ../dump/jgfs_atmos_dump:release_sfcprep
          task jgfs_atmos_prep
            trigger ../dump/jgfs_atmos_dump == complete and ../dump/jgfs_atmos_tropcy_qc_reloc == complete
          task jgfs_atmos_prep_post
            trigger ./jgfs_atmos_prep == complete and ../../analysis/jgfs_atmos_analysis == complete
        endfamily
      endfamily
      family analysis
        task jgfs_atmos_analysis
          trigger ../obsproc/prep/jgfs_atmos_prep == complete and ../obsproc/prep/jgfs_atmos_emcsfc_sfc_prep == complete
          event 1 release_fcst
        task jgfs_atmos_analysis_calc
          trigger ./jgfs_atmos_analysis == complete 
      endfamily
      family post
        task jgfs_atmos_post_manager
          trigger ../analysis/jgfs_atmos_analysis == complete
          event 1 release_postanl
          event 2 release_post000
          event 3 release_post001
          event 4 release_post002
          event 5 release_post003
          event 6 release_post004
          event 7 release_post005
          event 8 release_post006
          event 9 release_post007
          event 10 release_post008
          event 11 release_post009
          event 12 release_post010
          event 13 release_post011
          event 14 release_post012
          event 15 release_post013
          event 16 release_post014
          event 17 release_post015
          event 18 release_post016
          event 19 release_post017
          event 20 release_post018
          event 21 release_post019
          event 22 release_post020
          event 23 release_post021
          event 24 release_post022
          event 25 release_post023
          event 26 release_post024
          event 27 release_post025
          event 28 release_post026
          event 29 release_post027
          event 30 release_post028
          event 31 release_post029
          event 32 release_post030
          event 33 release_post031
          event 34 release_post032
          event 35 release_post033
          event 36 release_post034
          event 37 release_post035
          event 38 release_post036
          event 39 release_post037
          event 40 release_post038
          event 41 release_post039
          event 42 release_post040
          event 43 release_post041
          event 44 release_post042
          event 45 release_post043
          event 46 release_post044
          event 47 release_post045
          event 48 release_post046
          event 49 release_post047
          event 50 release_post048
          event 51 release_post049
          event 52 release_post050
          event 53 release_post051
          event 54 release_post052
          event 55 release_post053
          event 56 release_post054
          event 57 release_post055
          event 58 release_post056
          event 59 release_post057
          event 60 release_post058
          event 61 release_post059
          event 62 release_post060
          event 63 release_post061
          event 64 release_post062
          event 65 release_post063
          event 66 release_post064
          event 67 release_post065
          event 68 release_post066
          event 69 release_post067
          event 70 release_post068
          event 71 release_post069
          event 72 release_post070
          event 73 release_post071
          event 74 release_post072
          event 75 release_post073
          event 76 release_post074
          event 77 release_post075
          event 78 release_post076
          event 79 release_post077
          event 80 release_post078
          event 81 release_post079
          event 82 release_post080
          event 83 release_post081
          event 84 release_post082
          event 85 release_post083
          event 86 release_post084
          event 87 release_post085
          event 88 release_post086
          event 89 release_post087
          event 90 release_post088
          event 91 release_post089
          event 92 release_post090
          event 93 release_post091
          event 94 release_post092
          event 95 release_post093
          event 96 release_post094
          event 97 release_post095
          event 98 release_post096
          event 99 release_post097
          event 100 release_post098
          event 101 release_post099
          event 102 release_post100
          event 103 release_post101
          event 104 release_post102
          event 105 release_post103
          event 106 release_post104
          event 107 release_post105
          event 108 release_post106
          event 109 release_post107
          event 110 release_post108
          event 111 release_post109
          event 112 release_post110
          event 113 release_post111
          event 114 release_post112
          event 115 release_post113
          event 116 release_post114
          event 117 release_post115
          event 118 release_post116
          event 119 release_post117
          event 120 release_post118
          event 121 release_post119
          event 122 release_post120
          event 123 release_post123
          event 124 release_post126
          event 125 release_post129
          event 126 release_post132
          event 127 release_post135
          event 128 release_post138
          event 129 release_post141
          event 130 release_post144
          event 131 release_post147
          event 132 release_post150
          event 133 release_post153
          event 134 release_post156
          event 135 release_post159
          event 136 release_post162
          event 137 release_post165
          event 138 release_post168
          event 139 release_post171
          event 140 release_post174
          event 141 release_post177
          event 142 release_post180
          event 143 release_post183
          event 144 release_post186
          event 145 release_post189
          event 146 release_post192
          event 147 release_post195
          event 148 release_post198
          event 149 release_post201
          event 150 release_post204
          event 151 release_post207
          event 152 release_post210
          event 153 release_post213
          event 154 release_post216
          event 155 release_post219
          event 156 release_post222
          event 157 release_post225
          event 158 release_post228
          event 159 release_post231
          event 160 release_post234
          event 161 release_post237
          event 162 release_post240
          event 163 release_post243
          event 164 release_post246
          event 165 release_post249
          event 166 release_post252
          event 167 release_post255
          event 168 release_post258
          event 169 release_post261
          event 170 release_post264
          event 171 release_post267
          event 172 release_post270
          event 173 release_post273
          event 174 release_post276
          event 175 release_post279
          event 176 release_post282
          event 177 release_post285
          event 178 release_post288
          event 179 release_post291
          event 180 release_post294
          event 181 release_post297
          event 182 release_post300
          event 183 release_post303
          event 184 release_post306
          event 185 release_post309
          event 186 release_post312
          event 187 release_post315
          event 188 release_post318
          event 189 release_post321
          event 190 release_post324
          event 191 release_post327
          event 192 release_post330
          event 193 release_post333
          event 194 release_post336
          event 195 release_post339
          event 196 release_post342
          event 197 release_post345
          event 198 release_post348
          event 199 release_post351
          event 200 release_post354
          event 201 release_post357
          event 202 release_post360
          event 203 release_post363
          event 204 release_post366
          event 205 release_post369
          event 206 release_post372
          event 207 release_post375
          event 208 release_post378
          event 209 release_post381
          event 210 release_post384
        task jgfs_atmos_post_anl
          trigger ./jgfs_atmos_post_manager:release_postanl
          edit FHRGRP '000'
          edit FHRLST 'anl'
          edit HR 'anl'
          edit FHR 'anl'
        task jgfs_atmos_post_f000
          trigger ./jgfs_atmos_post_manager:release_post000
          edit FHRGRP '001'
          edit FHRLST 'f000'
          edit FHR 'f000'
          edit HR '000'
        task jgfs_atmos_post_f001
          trigger ./jgfs_atmos_post_manager:release_post001
          edit FHRGRP '002'
          edit FHRLST 'f001'
          edit FHR 'f001'
          edit HR '001'
        task jgfs_atmos_post_f002
          trigger ./jgfs_atmos_post_manager:release_post002
          edit FHRGRP '003'
          edit FHRLST 'f002'
          edit FHR 'f002'
          edit HR '002'
        task jgfs_atmos_post_f003
          trigger ./jgfs_atmos_post_manager:release_post003
          edit FHRGRP '004'
          edit FHRLST 'f003'
          edit FHR 'f003'
          edit HR '003'
        task jgfs_atmos_post_f004
          trigger ./jgfs_atmos_post_manager:release_post004
          edit FHRGRP '005'
          edit FHRLST 'f004'
          edit FHR 'f004'
          edit HR '004'
        task jgfs_atmos_post_f005
          trigger ./jgfs_atmos_post_manager:release_post005
          edit FHRGRP '006'
          edit FHRLST 'f005'
          edit FHR 'f005'
          edit HR '005'
        task jgfs_atmos_post_f006
          trigger ./jgfs_atmos_post_manager:release_post006
          edit FHRGRP '007'
          edit FHRLST 'f006'
          edit FHR 'f006'
          edit HR '006'
        task jgfs_atmos_post_f007
          trigger ./jgfs_atmos_post_manager:release_post007
          edit FHRGRP '008'
          edit FHRLST 'f007'
          edit FHR 'f007'
          edit HR '007'
        task jgfs_atmos_post_f008
          trigger ./jgfs_atmos_post_manager:release_post008
          edit FHRGRP '009'
          edit FHRLST 'f008'
          edit FHR 'f008'
          edit HR '008'
        task jgfs_atmos_post_f009
          trigger ./jgfs_atmos_post_manager:release_post009
          edit FHRGRP '010'
          edit FHRLST 'f009'
          edit FHR 'f009'
          edit HR '009'
        task jgfs_atmos_post_f010
          trigger ./jgfs_atmos_post_manager:release_post010
          edit FHRGRP '011'
          edit FHRLST 'f010'
          edit FHR 'f010'
          edit HR '010'
        task jgfs_atmos_post_f011
          trigger ./jgfs_atmos_post_manager:release_post011
          edit FHRGRP '012'
          edit FHRLST 'f011'
          edit FHR 'f011'
          edit HR '011'
        task jgfs_atmos_post_f012
          trigger ./jgfs_atmos_post_manager:release_post012
          edit FHRGRP '013'
          edit FHRLST 'f012'
          edit FHR 'f012'
          edit HR '012'
        task jgfs_atmos_post_f013
          trigger ./jgfs_atmos_post_manager:release_post013
          edit FHRGRP '014'
          edit FHRLST 'f013'
          edit FHR 'f013'
          edit HR '013'
        task jgfs_atmos_post_f014
          trigger ./jgfs_atmos_post_manager:release_post014
          edit FHRGRP '015'
          edit FHRLST 'f014'
          edit FHR 'f014'
          edit HR '014'
        task jgfs_atmos_post_f015
          trigger ./jgfs_atmos_post_manager:release_post015
          edit FHRGRP '016'
          edit FHRLST 'f015'
          edit FHR 'f015'
          edit HR '015'
        task jgfs_atmos_post_f016
          trigger ./jgfs_atmos_post_manager:release_post016
          edit FHRGRP '017'
          edit FHRLST 'f016'
          edit FHR 'f016'
          edit HR '016'
        task jgfs_atmos_post_f017
          trigger ./jgfs_atmos_post_manager:release_post017
          edit FHRGRP '018'
          edit FHRLST 'f017'
          edit FHR 'f017'
          edit HR '017'
        task jgfs_atmos_post_f018
          trigger ./jgfs_atmos_post_manager:release_post018
          edit FHRGRP '019'
          edit FHRLST 'f018'
          edit FHR 'f018'
          edit HR '018'
        task jgfs_atmos_post_f019
          trigger ./jgfs_atmos_post_manager:release_post019
          edit FHRGRP '020'
          edit FHRLST 'f019'
          edit FHR 'f019'
          edit HR '019'
        task jgfs_atmos_post_f020
          trigger ./jgfs_atmos_post_manager:release_post020
          edit FHRGRP '021'
          edit FHRLST 'f020'
          edit FHR 'f020'
          edit HR '020'
        task jgfs_atmos_post_f021
          trigger ./jgfs_atmos_post_manager:release_post021
          edit FHRGRP '022'
          edit FHRLST 'f021'
          edit FHR 'f021'
          edit HR '021'
        task jgfs_atmos_post_f022
          trigger ./jgfs_atmos_post_manager:release_post022
          edit FHRGRP '023'
          edit FHRLST 'f022'
          edit FHR 'f022'
          edit HR '022'
        task jgfs_atmos_post_f023
          trigger ./jgfs_atmos_post_manager:release_post023
          edit FHRGRP '024'
          edit FHRLST 'f023'
          edit FHR 'f023'
          edit HR '023'
        task jgfs_atmos_post_f024
          trigger ./jgfs_atmos_post_manager:release_post024
          edit FHRGRP '025'
          edit FHRLST 'f024'
          edit FHR 'f024'
          edit HR '024'
        task jgfs_atmos_post_f025
          trigger ./jgfs_atmos_post_manager:release_post025
          edit FHRGRP '026'
          edit FHRLST 'f025'
          edit FHR 'f025'
          edit HR '025'
        task jgfs_atmos_post_f026
          trigger ./jgfs_atmos_post_manager:release_post026
          edit FHRGRP '027'
          edit FHRLST 'f026'
          edit FHR 'f026'
          edit HR '026'
        task jgfs_atmos_post_f027
          trigger ./jgfs_atmos_post_manager:release_post027
          edit FHRGRP '028'
          edit FHRLST 'f027'
          edit FHR 'f027'
          edit HR '027'
        task jgfs_atmos_post_f028
          trigger ./jgfs_atmos_post_manager:release_post028
          edit FHRGRP '029'
          edit FHRLST 'f028'
          edit FHR 'f028'
          edit HR '028'
        task jgfs_atmos_post_f029
          trigger ./jgfs_atmos_post_manager:release_post029
          edit FHRGRP '030'
          edit FHRLST 'f029'
          edit FHR 'f029'
          edit HR '029'
        task jgfs_atmos_post_f030
          trigger ./jgfs_atmos_post_manager:release_post030
          edit FHRGRP '031'
          edit FHRLST 'f030'
          edit FHR 'f030'
          edit HR '030'
        task jgfs_atmos_post_f031
          trigger ./jgfs_atmos_post_manager:release_post031
          edit FHRGRP '032'
          edit FHRLST 'f031'
          edit FHR 'f031'
          edit HR '031'
        task jgfs_atmos_post_f032
          trigger ./jgfs_atmos_post_manager:release_post032
          edit FHRGRP '033'
          edit FHRLST 'f032'
          edit FHR 'f032'
          edit HR '032'
        task jgfs_atmos_post_f033
          trigger ./jgfs_atmos_post_manager:release_post033
          edit FHRGRP '034'
          edit FHRLST 'f033'
          edit FHR 'f033'
          edit HR '033'
        task jgfs_atmos_post_f034
          trigger ./jgfs_atmos_post_manager:release_post034
          edit FHRGRP '035'
          edit FHRLST 'f034'
          edit FHR 'f034'
          edit HR '034'
        task jgfs_atmos_post_f035
          trigger ./jgfs_atmos_post_manager:release_post035
          edit FHRGRP '036'
          edit FHRLST 'f035'
          edit FHR 'f035'
          edit HR '035'
        task jgfs_atmos_post_f036
          trigger ./jgfs_atmos_post_manager:release_post036
          edit FHRGRP '037'
          edit FHRLST 'f036'
          edit FHR 'f036'
          edit HR '036'
        task jgfs_atmos_post_f037
          trigger ./jgfs_atmos_post_manager:release_post037
          edit FHRGRP '038'
          edit FHRLST 'f037'
          edit FHR 'f037'
          edit HR '037'
        task jgfs_atmos_post_f038
          trigger ./jgfs_atmos_post_manager:release_post038
          edit FHRGRP '039'
          edit FHRLST 'f038'
          edit FHR 'f038'
          edit HR '038'
        task jgfs_atmos_post_f039
          trigger ./jgfs_atmos_post_manager:release_post039
          edit FHRGRP '040'
          edit FHRLST 'f039'
          edit FHR 'f039'
          edit HR '039'
        task jgfs_atmos_post_f040
          trigger ./jgfs_atmos_post_manager:release_post040
          edit FHRGRP '041'
          edit FHRLST 'f040'
          edit FHR 'f040'
          edit HR '040'
        task jgfs_atmos_post_f041
          trigger ./jgfs_atmos_post_manager:release_post041
          edit FHRGRP '042'
          edit FHRLST 'f041'
          edit FHR 'f041'
          edit HR '041'
        task jgfs_atmos_post_f042
          trigger ./jgfs_atmos_post_manager:release_post042
          edit FHRGRP '043'
          edit FHRLST 'f042'
          edit FHR 'f042'
          edit HR '042'
        task jgfs_atmos_post_f043
          trigger ./jgfs_atmos_post_manager:release_post043
          edit FHRGRP '044'
          edit FHRLST 'f043'
          edit FHR 'f043'
          edit HR '043'
        task jgfs_atmos_post_f044
          trigger ./jgfs_atmos_post_manager:release_post044
          edit FHRGRP '045'
          edit FHRLST 'f044'
          edit FHR 'f044'
          edit HR '044'
        task jgfs_atmos_post_f045
          trigger ./jgfs_atmos_post_manager:release_post045
          edit FHRGRP '046'
          edit FHRLST 'f045'
          edit FHR 'f045'
          edit HR '045'
        task jgfs_atmos_post_f046
          trigger ./jgfs_atmos_post_manager:release_post046
          edit FHRGRP '047'
          edit FHRLST 'f046'
          edit FHR 'f046'
          edit HR '046'
        task jgfs_atmos_post_f047
          trigger ./jgfs_atmos_post_manager:release_post047
          edit FHRGRP '048'
          edit FHRLST 'f047'
          edit FHR 'f047'
          edit HR '047'
        task jgfs_atmos_post_f048
          trigger ./jgfs_atmos_post_manager:release_post048
          edit FHRGRP '049'
          edit FHRLST 'f048'
          edit FHR 'f048'
          edit HR '048'
        task jgfs_atmos_post_f049
          trigger ./jgfs_atmos_post_manager:release_post049
          edit FHRGRP '050'
          edit FHRLST 'f049'
          edit FHR 'f049'
          edit HR '049'
        task jgfs_atmos_post_f050
          trigger ./jgfs_atmos_post_manager:release_post050
          edit FHRGRP '051'
          edit FHRLST 'f050'
          edit FHR 'f050'
          edit HR '050'
        task jgfs_atmos_post_f051
          trigger ./jgfs_atmos_post_manager:release_post051
          edit FHRGRP '052'
          edit FHRLST 'f051'
          edit FHR 'f051'
          edit HR '051'
        task jgfs_atmos_post_f052
          trigger ./jgfs_atmos_post_manager:release_post052
          edit FHRGRP '053'
          edit FHRLST 'f052'
          edit FHR 'f052'
          edit HR '052'
        task jgfs_atmos_post_f053
          trigger ./jgfs_atmos_post_manager:release_post053
          edit FHRGRP '054'
          edit FHRLST 'f053'
          edit FHR 'f053'
          edit HR '053'
        task jgfs_atmos_post_f054
          trigger ./jgfs_atmos_post_manager:release_post054
          edit FHRGRP '055'
          edit FHRLST 'f054'
          edit FHR 'f054'
          edit HR '054'
        task jgfs_atmos_post_f055
          trigger ./jgfs_atmos_post_manager:release_post055
          edit FHRGRP '056'
          edit FHRLST 'f055'
          edit FHR 'f055'
          edit HR '055'
        task jgfs_atmos_post_f056
          trigger ./jgfs_atmos_post_manager:release_post056
          edit FHRGRP '057'
          edit FHRLST 'f056'
          edit FHR 'f056'
          edit HR '056'
        task jgfs_atmos_post_f057
          trigger ./jgfs_atmos_post_manager:release_post057
          edit FHRGRP '058'
          edit FHRLST 'f057'
          edit FHR 'f057'
          edit HR '057'
        task jgfs_atmos_post_f058
          trigger ./jgfs_atmos_post_manager:release_post058
          edit FHRGRP '059'
          edit FHRLST 'f058'
          edit FHR 'f058'
          edit HR '058'
        task jgfs_atmos_post_f059
          trigger ./jgfs_atmos_post_manager:release_post059
          edit FHRGRP '060'
          edit FHRLST 'f059'
          edit FHR 'f059'
          edit HR '059'
        task jgfs_atmos_post_f060
          trigger ./jgfs_atmos_post_manager:release_post060
          edit FHRGRP '061'
          edit FHRLST 'f060'
          edit FHR 'f060'
          edit HR '060'
        task jgfs_atmos_post_f061
          trigger ./jgfs_atmos_post_manager:release_post061
          edit FHRGRP '062'
          edit FHRLST 'f061'
          edit FHR 'f061'
          edit HR '061'
        task jgfs_atmos_post_f062
          trigger ./jgfs_atmos_post_manager:release_post062
          edit FHRGRP '063'
          edit FHRLST 'f062'
          edit FHR 'f062'
          edit HR '062'
        task jgfs_atmos_post_f063
          trigger ./jgfs_atmos_post_manager:release_post063
          edit FHRGRP '064'
          edit FHRLST 'f063'
          edit FHR 'f063'
          edit HR '063'
        task jgfs_atmos_post_f064
          trigger ./jgfs_atmos_post_manager:release_post064
          edit FHRGRP '065'
          edit FHRLST 'f064'
          edit FHR 'f064'
          edit HR '064'
        task jgfs_atmos_post_f065
          trigger ./jgfs_atmos_post_manager:release_post065
          edit FHRGRP '066'
          edit FHRLST 'f065'
          edit FHR 'f065'
          edit HR '065'
        task jgfs_atmos_post_f066
          trigger ./jgfs_atmos_post_manager:release_post066
          edit FHRGRP '067'
          edit FHRLST 'f066'
          edit FHR 'f066'
          edit HR '066'
        task jgfs_atmos_post_f067
          trigger ./jgfs_atmos_post_manager:release_post067
          edit FHRGRP '068'
          edit FHRLST 'f067'
          edit FHR 'f067'
          edit HR '067'
        task jgfs_atmos_post_f068
          trigger ./jgfs_atmos_post_manager:release_post068
          edit FHRGRP '069'
          edit FHRLST 'f068'
          edit FHR 'f068'
          edit HR '068'
        task jgfs_atmos_post_f069
          trigger ./jgfs_atmos_post_manager:release_post069
          edit FHRGRP '070'
          edit FHRLST 'f069'
          edit FHR 'f069'
          edit HR '069'
        task jgfs_atmos_post_f070
          trigger ./jgfs_atmos_post_manager:release_post070
          edit FHRGRP '071'
          edit FHRLST 'f070'
          edit FHR 'f070'
          edit HR '070'
        task jgfs_atmos_post_f071
          trigger ./jgfs_atmos_post_manager:release_post071
          edit FHRGRP '072'
          edit FHRLST 'f071'
          edit FHR 'f071'
          edit HR '071'
        task jgfs_atmos_post_f072
          trigger ./jgfs_atmos_post_manager:release_post072
          edit FHRGRP '073'
          edit FHRLST 'f072'
          edit FHR 'f072'
          edit HR '072'
        task jgfs_atmos_post_f073
          trigger ./jgfs_atmos_post_manager:release_post073
          edit FHRGRP '074'
          edit FHRLST 'f073'
          edit FHR 'f073'
          edit HR '073'
        task jgfs_atmos_post_f074
          trigger ./jgfs_atmos_post_manager:release_post074
          edit FHRGRP '075'
          edit FHRLST 'f074'
          edit FHR 'f074'
          edit HR '074'
        task jgfs_atmos_post_f075
          trigger ./jgfs_atmos_post_manager:release_post075
          edit FHRGRP '076'
          edit FHRLST 'f075'
          edit FHR 'f075'
          edit HR '075'
        task jgfs_atmos_post_f076
          trigger ./jgfs_atmos_post_manager:release_post076
          edit FHRGRP '077'
          edit FHRLST 'f076'
          edit FHR 'f076'
          edit HR '076'
        task jgfs_atmos_post_f077
          trigger ./jgfs_atmos_post_manager:release_post077
          edit FHRGRP '078'
          edit FHRLST 'f077'
          edit FHR 'f077'
          edit HR '077'
        task jgfs_atmos_post_f078
          trigger ./jgfs_atmos_post_manager:release_post078
          edit FHRGRP '079'
          edit FHRLST 'f078'
          edit FHR 'f078'
          edit HR '078'
        task jgfs_atmos_post_f079
          trigger ./jgfs_atmos_post_manager:release_post079
          edit FHRGRP '080'
          edit FHRLST 'f079'
          edit FHR 'f079'
          edit HR '079'
        task jgfs_atmos_post_f080
          trigger ./jgfs_atmos_post_manager:release_post080
          edit FHRGRP '081'
          edit FHRLST 'f080'
          edit FHR 'f080'
          edit HR '080'
        task jgfs_atmos_post_f081
          trigger ./jgfs_atmos_post_manager:release_post081
          edit FHRGRP '082'
          edit FHRLST 'f081'
          edit FHR 'f081'
          edit HR '081'
        task jgfs_atmos_post_f082
          trigger ./jgfs_atmos_post_manager:release_post082
          edit FHRGRP '083'
          edit FHRLST 'f082'
          edit FHR 'f082'
          edit HR '082'
        task jgfs_atmos_post_f083
          trigger ./jgfs_atmos_post_manager:release_post083
          edit FHRGRP '084'
          edit FHRLST 'f083'
          edit FHR 'f083'
          edit HR '083'
        task jgfs_atmos_post_f084
          trigger ./jgfs_atmos_post_manager:release_post084
          edit FHRGRP '085'
          edit FHRLST 'f084'
          edit FHR 'f084'
          edit HR '084'
        task jgfs_atmos_post_f085
          trigger ./jgfs_atmos_post_manager:release_post085
          edit FHRGRP '086'
          edit FHRLST 'f085'
          edit FHR 'f085'
          edit HR '085'
        task jgfs_atmos_post_f086
          trigger ./jgfs_atmos_post_manager:release_post086
          edit FHRGRP '087'
          edit FHRLST 'f086'
          edit FHR 'f086'
          edit HR '086'
        task jgfs_atmos_post_f087
          trigger ./jgfs_atmos_post_manager:release_post087
          edit FHRGRP '088'
          edit FHRLST 'f087'
          edit FHR 'f087'
          edit HR '087'
        task jgfs_atmos_post_f088
          trigger ./jgfs_atmos_post_manager:release_post088
          edit FHRGRP '089'
          edit FHRLST 'f088'
          edit FHR 'f088'
          edit HR '088'
        task jgfs_atmos_post_f089
          trigger ./jgfs_atmos_post_manager:release_post089
          edit FHRGRP '090'
          edit FHRLST 'f089'
          edit FHR 'f089'
          edit HR '089'
        task jgfs_atmos_post_f090
          trigger ./jgfs_atmos_post_manager:release_post090
          edit FHRGRP '091'
          edit FHRLST 'f090'
          edit FHR 'f090'
          edit HR '090'
        task jgfs_atmos_post_f091
          trigger ./jgfs_atmos_post_manager:release_post091
          edit FHRGRP '092'
          edit FHRLST 'f091'
          edit FHR 'f091'
          edit HR '091'
        task jgfs_atmos_post_f092
          trigger ./jgfs_atmos_post_manager:release_post092
          edit FHRGRP '093'
          edit FHRLST 'f092'
          edit FHR 'f092'
          edit HR '092'
        task jgfs_atmos_post_f093
          trigger ./jgfs_atmos_post_manager:release_post093
          edit FHRGRP '094'
          edit FHRLST 'f093'
          edit FHR 'f093'
          edit HR '093'
        task jgfs_atmos_post_f094
          trigger ./jgfs_atmos_post_manager:release_post094
          edit FHRGRP '095'
          edit FHRLST 'f094'
          edit FHR 'f094'
          edit HR '094'
        task jgfs_atmos_post_f095
          trigger ./jgfs_atmos_post_manager:release_post095
          edit FHRGRP '096'
          edit FHRLST 'f095'
          edit FHR 'f095'
          edit HR '095'
        task jgfs_atmos_post_f096
          trigger ./jgfs_atmos_post_manager:release_post096
          edit FHRGRP '097'
          edit FHRLST 'f096'
          edit FHR 'f096'
          edit HR '096'
        task jgfs_atmos_post_f097
          trigger ./jgfs_atmos_post_manager:release_post097
          edit FHRGRP '098'
          edit FHRLST 'f097'
          edit FHR 'f097'
          edit HR '097'
        task jgfs_atmos_post_f098
          trigger ./jgfs_atmos_post_manager:release_post098
          edit FHRGRP '099'
          edit FHRLST 'f098'
          edit FHR 'f098'
          edit HR '098'
        task jgfs_atmos_post_f099
          trigger ./jgfs_atmos_post_manager:release_post099
          edit FHRGRP '100'
          edit FHRLST 'f099'
          edit FHR 'f099'
          edit HR '099'
        task jgfs_atmos_post_f100
          trigger ./jgfs_atmos_post_manager:release_post100
          edit FHRGRP '101'
          edit FHRLST 'f100'
          edit FHR 'f100'
          edit HR '100'
        task jgfs_atmos_post_f101
          trigger ./jgfs_atmos_post_manager:release_post101
          edit FHRGRP '102'
          edit FHRLST 'f101'
          edit FHR 'f101'
          edit HR '101'
        task jgfs_atmos_post_f102
          trigger ./jgfs_atmos_post_manager:release_post102
          edit FHRGRP '103'
          edit FHRLST 'f102'
          edit FHR 'f102'
          edit HR '102'
        task jgfs_atmos_post_f103
          trigger ./jgfs_atmos_post_manager:release_post103
          edit FHRGRP '104'
          edit FHRLST 'f103'
          edit FHR 'f103'
          edit HR '103'
        task jgfs_atmos_post_f104
          trigger ./jgfs_atmos_post_manager:release_post104
          edit FHRGRP '105'
          edit FHRLST 'f104'
          edit FHR 'f104'
          edit HR '104'
        task jgfs_atmos_post_f105
          trigger ./jgfs_atmos_post_manager:release_post105
          edit FHRGRP '106'
          edit FHRLST 'f105'
          edit FHR 'f105'
          edit HR '105'
        task jgfs_atmos_post_f106
          trigger ./jgfs_atmos_post_manager:release_post106
          edit FHRGRP '107'
          edit FHRLST 'f106'
          edit FHR 'f106'
          edit HR '106'
        task jgfs_atmos_post_f107
          trigger ./jgfs_atmos_post_manager:release_post107
          edit FHRGRP '108'
          edit FHRLST 'f107'
          edit FHR 'f107'
          edit HR '107'
        task jgfs_atmos_post_f108
          trigger ./jgfs_atmos_post_manager:release_post108
          edit FHRGRP '109'
          edit FHRLST 'f108'
          edit FHR 'f108'
          edit HR '108'
        task jgfs_atmos_post_f109
          trigger ./jgfs_atmos_post_manager:release_post109
          edit FHRGRP '110'
          edit FHRLST 'f109'
          edit FHR 'f109'
          edit HR '109'
        task jgfs_atmos_post_f110
          trigger ./jgfs_atmos_post_manager:release_post110
          edit FHRGRP '111'
          edit FHRLST 'f110'
          edit FHR 'f110'
          edit HR '110'
        task jgfs_atmos_post_f111
          trigger ./jgfs_atmos_post_manager:release_post111
          edit FHRGRP '112'
          edit FHRLST 'f111'
          edit FHR 'f111'
          edit HR '111'
        task jgfs_atmos_post_f112
          trigger ./jgfs_atmos_post_manager:release_post112
          edit FHRGRP '113'
          edit FHRLST 'f112'
          edit FHR 'f112'
          edit HR '112'
        task jgfs_atmos_post_f113
          trigger ./jgfs_atmos_post_manager:release_post113
          edit FHRGRP '114'
          edit FHRLST 'f113'
          edit FHR 'f113'
          edit HR '113'
        task jgfs_atmos_post_f114
          trigger ./jgfs_atmos_post_manager:release_post114
          edit FHRGRP '115'
          edit FHRLST 'f114'
          edit FHR 'f114'
          edit HR '114'
        task jgfs_atmos_post_f115
          trigger ./jgfs_atmos_post_manager:release_post115
          edit FHRGRP '116'
          edit FHRLST 'f115'
          edit FHR 'f115'
          edit HR '115'
        task jgfs_atmos_post_f116
          trigger ./jgfs_atmos_post_manager:release_post116
          edit FHRGRP '117'
          edit FHRLST 'f116'
          edit FHR 'f116'
          edit HR '116'
        task jgfs_atmos_post_f117
          trigger ./jgfs_atmos_post_manager:release_post117
          edit FHRGRP '118'
          edit FHRLST 'f117'
          edit FHR 'f117'
          edit HR '117'
        task jgfs_atmos_post_f118
          trigger ./jgfs_atmos_post_manager:release_post118
          edit FHRGRP '119'
          edit FHRLST 'f118'
          edit FHR 'f118'
          edit HR '118'
        task jgfs_atmos_post_f119
          trigger ./jgfs_atmos_post_manager:release_post119
          edit FHRGRP '120'
          edit FHRLST 'f119'
          edit FHR 'f119'
          edit HR '119'
        task jgfs_atmos_post_f120
          trigger ./jgfs_atmos_post_manager:release_post120
          edit FHRGRP '121'
          edit FHRLST 'f120'
          edit FHR 'f120'
          edit HR '120'
        task jgfs_atmos_post_f123
          trigger ./jgfs_atmos_post_manager:release_post123
          edit FHRGRP '122'
          edit FHRLST 'f123'
          edit FHR 'f123'
          edit HR '123'
        task jgfs_atmos_post_f126
          trigger ./jgfs_atmos_post_manager:release_post126
          edit FHRGRP '123'
          edit FHRLST 'f126'
          edit FHR 'f126'
          edit HR '126'
        task jgfs_atmos_post_f129
          trigger ./jgfs_atmos_post_manager:release_post129
          edit FHRGRP '124'
          edit FHRLST 'f129'
          edit FHR 'f129'
          edit HR '129'
        task jgfs_atmos_post_f132
          trigger ./jgfs_atmos_post_manager:release_post132
          edit FHRGRP '125'
          edit FHRLST 'f132'
          edit FHR 'f132'
          edit HR '132'
        task jgfs_atmos_post_f135
          trigger ./jgfs_atmos_post_manager:release_post135
          edit FHRGRP '126'
          edit FHRLST 'f135'
          edit FHR 'f135'
          edit HR '135'
        task jgfs_atmos_post_f138
          trigger ./jgfs_atmos_post_manager:release_post138
          edit FHRGRP '127'
          edit FHRLST 'f138'
          edit FHR 'f138'
          edit HR '138'
        task jgfs_atmos_post_f141
          trigger ./jgfs_atmos_post_manager:release_post141
          edit FHRGRP '128'
          edit FHRLST 'f141'
          edit FHR 'f141'
          edit HR '141'
        task jgfs_atmos_post_f144
          trigger ./jgfs_atmos_post_manager:release_post144
          edit FHRGRP '129'
          edit FHRLST 'f144'
          edit FHR 'f144'
          edit HR '144'
        task jgfs_atmos_post_f147
          trigger ./jgfs_atmos_post_manager:release_post147
          edit FHRGRP '130'
          edit FHRLST 'f147'
          edit FHR 'f147'
          edit HR '147'
        task jgfs_atmos_post_f150
          trigger ./jgfs_atmos_post_manager:release_post150
          edit FHRGRP '131'
          edit FHRLST 'f150'
          edit FHR 'f150'
          edit HR '150'
        task jgfs_atmos_post_f153
          trigger ./jgfs_atmos_post_manager:release_post153
          edit FHRGRP '132'
          edit FHRLST 'f153'
          edit FHR 'f153'
          edit HR '153'
        task jgfs_atmos_post_f156
          trigger ./jgfs_atmos_post_manager:release_post156
          edit FHRGRP '133'
          edit FHRLST 'f156'
          edit FHR 'f156'
          edit HR '156'
        task jgfs_atmos_post_f159
          trigger ./jgfs_atmos_post_manager:release_post159
          edit FHRGRP '134'
          edit FHRLST 'f159'
          edit FHR 'f159'
          edit HR '159'
        task jgfs_atmos_post_f162
          trigger ./jgfs_atmos_post_manager:release_post162
          edit FHRGRP '135'
          edit FHRLST 'f162'
          edit FHR 'f162'
          edit HR '162'
        task jgfs_atmos_post_f165
          trigger ./jgfs_atmos_post_manager:release_post165
          edit FHRGRP '136'
          edit FHRLST 'f165'
          edit FHR 'f165'
          edit HR '165'
        task jgfs_atmos_post_f168
          trigger ./jgfs_atmos_post_manager:release_post168
          edit FHRGRP '137'
          edit FHRLST 'f168'
          edit FHR 'f168'
          edit HR '168'
        task jgfs_atmos_post_f171
          trigger ./jgfs_atmos_post_manager:release_post171
          edit FHRGRP '138'
          edit FHRLST 'f171'
          edit FHR 'f171'
          edit HR '171'
        task jgfs_atmos_post_f174
          trigger ./jgfs_atmos_post_manager:release_post174
          edit FHRGRP '139'
          edit FHRLST 'f174'
          edit FHR 'f174'
          edit HR '174'
        task jgfs_atmos_post_f177
          trigger ./jgfs_atmos_post_manager:release_post177
          edit FHRGRP '140'
          edit FHRLST 'f177'
          edit FHR 'f177'
          edit HR '177'
        task jgfs_atmos_post_f180
          trigger ./jgfs_atmos_post_manager:release_post180
          edit FHRGRP '141'
          edit FHRLST 'f180'
          edit FHR 'f180'
          edit HR '180'
        task jgfs_atmos_post_f183
          trigger ./jgfs_atmos_post_manager:release_post183
          edit FHRGRP '142'
          edit FHRLST 'f183'
          edit FHR 'f183'
          edit HR '183'
        task jgfs_atmos_post_f186
          trigger ./jgfs_atmos_post_manager:release_post186
          edit FHRGRP '143'
          edit FHRLST 'f186'
          edit FHR 'f186'
          edit HR '186'
        task jgfs_atmos_post_f189
          trigger ./jgfs_atmos_post_manager:release_post189
          edit FHRGRP '144'
          edit FHRLST 'f189'
          edit FHR 'f189'
          edit HR '189'
        task jgfs_atmos_post_f192
          trigger ./jgfs_atmos_post_manager:release_post192
          edit FHRGRP '145'
          edit FHRLST 'f192'
          edit FHR 'f192'
          edit HR '192'
        task jgfs_atmos_post_f195
          trigger ./jgfs_atmos_post_manager:release_post195
          edit FHRGRP '146'
          edit FHRLST 'f195'
          edit FHR 'f195'
          edit HR '195'
        task jgfs_atmos_post_f198
          trigger ./jgfs_atmos_post_manager:release_post198
          edit FHRGRP '147'
          edit FHRLST 'f198'
          edit FHR 'f198'
          edit HR '198'
        task jgfs_atmos_post_f201
          trigger ./jgfs_atmos_post_manager:release_post201
          edit FHRGRP '148'
          edit FHRLST 'f201'
          edit FHR 'f201'
          edit HR '201'
        task jgfs_atmos_post_f204
          trigger ./jgfs_atmos_post_manager:release_post204
          edit FHRGRP '149'
          edit FHRLST 'f204'
          edit FHR 'f204'
          edit HR '204'
        task jgfs_atmos_post_f207
          trigger ./jgfs_atmos_post_manager:release_post207
          edit FHRGRP '150'
          edit FHRLST 'f207'
          edit FHR 'f207'
          edit HR '207'
        task jgfs_atmos_post_f210
          trigger ./jgfs_atmos_post_manager:release_post210
          edit FHRGRP '151'
          edit FHRLST 'f210'
          edit FHR 'f210'
          edit HR '210'
        task jgfs_atmos_post_f213
          trigger ./jgfs_atmos_post_manager:release_post213
          edit FHRGRP '152'
          edit FHRLST 'f213'
          edit FHR 'f213'
          edit HR '213'
        task jgfs_atmos_post_f216
          trigger ./jgfs_atmos_post_manager:release_post216
          edit FHRGRP '153'
          edit FHRLST 'f216'
          edit FHR 'f216'
          edit HR '216'
        task jgfs_atmos_post_f219
          trigger ./jgfs_atmos_post_manager:release_post219
          edit FHRGRP '154'
          edit FHRLST 'f219'
          edit FHR 'f219'
          edit HR '219'
        task jgfs_atmos_post_f222
          trigger ./jgfs_atmos_post_manager:release_post222
          edit FHRGRP '155'
          edit FHRLST 'f222'
          edit FHR 'f222'
          edit HR '222'
        task jgfs_atmos_post_f225
          trigger ./jgfs_atmos_post_manager:release_post225
          edit FHRGRP '156'
          edit FHRLST 'f225'
          edit FHR 'f225'
          edit HR '225'
        task jgfs_atmos_post_f228
          trigger ./jgfs_atmos_post_manager:release_post228
          edit FHRGRP '157'
          edit FHRLST 'f228'
          edit FHR 'f228'
          edit HR '228'
        task jgfs_atmos_post_f231
          trigger ./jgfs_atmos_post_manager:release_post231
          edit FHRGRP '158'
          edit FHRLST 'f231'
          edit FHR 'f231'
          edit HR '231'
        task jgfs_atmos_post_f234
          trigger ./jgfs_atmos_post_manager:release_post234
          edit FHRGRP '159'
          edit FHRLST 'f234'
          edit FHR 'f234'
          edit HR '234'
        task jgfs_atmos_post_f237
          trigger ./jgfs_atmos_post_manager:release_post237
          edit FHRGRP '160'
          edit FHRLST 'f237'
          edit FHR 'f237'
          edit HR '237'
        task jgfs_atmos_post_f240
          trigger ./jgfs_atmos_post_manager:release_post240
          edit FHRGRP '161'
          edit FHRLST 'f240'
          edit FHR 'f240'
          edit HR '240'
        task jgfs_atmos_post_f243
          trigger ./jgfs_atmos_post_manager:release_post243
          edit FHRGRP '162'
          edit FHRLST 'f243'
          edit FHR 'f243'
          edit HR '243'
        task jgfs_atmos_post_f246
          trigger ./jgfs_atmos_post_manager:release_post246
          edit FHRGRP '163'
          edit FHRLST 'f246'
          edit FHR 'f246'
          edit HR '246'
        task jgfs_atmos_post_f249
          trigger ./jgfs_atmos_post_manager:release_post249
          edit FHRGRP '164'
          edit FHRLST 'f249'
          edit FHR 'f249'
          edit HR '249'
        task jgfs_atmos_post_f252
          trigger ./jgfs_atmos_post_manager:release_post252
          edit FHRGRP '165'
          edit FHRLST 'f252'
          edit FHR 'f252'
          edit HR '252'
        task jgfs_atmos_post_f255
          trigger ./jgfs_atmos_post_manager:release_post255
          edit FHRGRP '166'
          edit FHRLST 'f255'
          edit FHR 'f255'
          edit HR '255'
        task jgfs_atmos_post_f258
          trigger ./jgfs_atmos_post_manager:release_post258
          edit FHRGRP '167'
          edit FHRLST 'f258'
          edit FHR 'f258'
          edit HR '258'
        task jgfs_atmos_post_f261
          trigger ./jgfs_atmos_post_manager:release_post261
          edit FHRGRP '168'
          edit FHRLST 'f261'
          edit FHR 'f261'
          edit HR '261'
        task jgfs_atmos_post_f264
          trigger ./jgfs_atmos_post_manager:release_post264
          edit FHRGRP '169'
          edit FHRLST 'f264'
          edit FHR 'f264'
          edit HR '264'
        task jgfs_atmos_post_f267
          trigger ./jgfs_atmos_post_manager:release_post267
          edit FHRGRP '170'
          edit FHRLST 'f267'
          edit FHR 'f267'
          edit HR '267'
        task jgfs_atmos_post_f270
          trigger ./jgfs_atmos_post_manager:release_post270
          edit FHRGRP '171'
          edit FHRLST 'f270'
          edit FHR 'f270'
          edit HR '270'
        task jgfs_atmos_post_f273
          trigger ./jgfs_atmos_post_manager:release_post273
          edit FHRGRP '172'
          edit FHRLST 'f273'
          edit FHR 'f273'
          edit HR '273'
        task jgfs_atmos_post_f276
          trigger ./jgfs_atmos_post_manager:release_post276
          edit FHRGRP '173'
          edit FHRLST 'f276'
          edit FHR 'f276'
          edit HR '276'
        task jgfs_atmos_post_f279
          trigger ./jgfs_atmos_post_manager:release_post279
          edit FHRGRP '174'
          edit FHRLST 'f279'
          edit FHR 'f279'
          edit HR '279'
        task jgfs_atmos_post_f282
          trigger ./jgfs_atmos_post_manager:release_post282
          edit FHRGRP '175'
          edit FHRLST 'f282'
          edit FHR 'f282'
          edit HR '282'
        task jgfs_atmos_post_f285
          trigger ./jgfs_atmos_post_manager:release_post285
          edit FHRGRP '176'
          edit FHRLST 'f285'
          edit FHR 'f285'
          edit HR '285'
        task jgfs_atmos_post_f288
          trigger ./jgfs_atmos_post_manager:release_post288
          edit FHRGRP '177'
          edit FHRLST 'f288'
          edit FHR 'f288'
          edit HR '288'
        task jgfs_atmos_post_f291
          trigger ./jgfs_atmos_post_manager:release_post291
          edit FHRGRP '178'
          edit FHRLST 'f291'
          edit FHR 'f291'
          edit HR '291'
        task jgfs_atmos_post_f294
          trigger ./jgfs_atmos_post_manager:release_post294
          edit FHRGRP '179'
          edit FHRLST 'f294'
          edit FHR 'f294'
          edit HR '294'
        task jgfs_atmos_post_f297
          trigger ./jgfs_atmos_post_manager:release_post297
          edit FHRGRP '180'
          edit FHRLST 'f297'
          edit FHR 'f297'
          edit HR '297'
        task jgfs_atmos_post_f300
          trigger ./jgfs_atmos_post_manager:release_post300
          edit FHRGRP '181'
          edit FHRLST 'f300'
          edit FHR 'f300'
          edit HR '300'
        task jgfs_atmos_post_f303
          trigger ./jgfs_atmos_post_manager:release_post303
          edit FHRGRP '182'
          edit FHRLST 'f303'
          edit FHR 'f303'
          edit HR '303'
        task jgfs_atmos_post_f306
          trigger ./jgfs_atmos_post_manager:release_post306
          edit FHRGRP '183'
          edit FHRLST 'f306'
          edit FHR 'f306'
          edit HR '306'
        task jgfs_atmos_post_f309
          trigger ./jgfs_atmos_post_manager:release_post309
          edit FHRGRP '184'
          edit FHRLST 'f309'
          edit FHR 'f309'
          edit HR '309'
        task jgfs_atmos_post_f312
          trigger ./jgfs_atmos_post_manager:release_post312
          edit FHRGRP '185'
          edit FHRLST 'f312'
          edit FHR 'f312'
          edit HR '312'
        task jgfs_atmos_post_f315
          trigger ./jgfs_atmos_post_manager:release_post315
          edit FHRGRP '186'
          edit FHRLST 'f315'
          edit FHR 'f315'
          edit HR '315'
        task jgfs_atmos_post_f318
          trigger ./jgfs_atmos_post_manager:release_post318
          edit FHRGRP '187'
          edit FHRLST 'f318'
          edit FHR 'f318'
          edit HR '318'
        task jgfs_atmos_post_f321
          trigger ./jgfs_atmos_post_manager:release_post321
          edit FHRGRP '188'
          edit FHRLST 'f321'
          edit FHR 'f321'
          edit HR '321'
        task jgfs_atmos_post_f324
          trigger ./jgfs_atmos_post_manager:release_post324
          edit FHRGRP '189'
          edit FHRLST 'f324'
          edit FHR 'f324'
          edit HR '324'
        task jgfs_atmos_post_f327
          trigger ./jgfs_atmos_post_manager:release_post327
          edit FHRGRP '190'
          edit FHRLST 'f327'
          edit FHR 'f327'
          edit HR '327'
        task jgfs_atmos_post_f330
          trigger ./jgfs_atmos_post_manager:release_post330
          edit FHRGRP '191'
          edit FHRLST 'f330'
          edit FHR 'f330'
          edit HR '330'
        task jgfs_atmos_post_f333
          trigger ./jgfs_atmos_post_manager:release_post333
          edit FHRGRP '192'
          edit FHRLST 'f333'
          edit FHR 'f333'
          edit HR '333'
        task jgfs_atmos_post_f336
          trigger ./jgfs_atmos_post_manager:release_post336
          edit FHRGRP '193'
          edit FHRLST 'f336'
          edit FHR 'f336'
          edit HR '336'
        task jgfs_atmos_post_f339
          trigger ./jgfs_atmos_post_manager:release_post339
          edit FHRGRP '194'
          edit FHRLST 'f339'
          edit FHR 'f339'
          edit HR '339'
        task jgfs_atmos_post_f342
          trigger ./jgfs_atmos_post_manager:release_post342
          edit FHRGRP '195'
          edit FHRLST 'f342'
          edit FHR 'f342'
          edit HR '342'
        task jgfs_atmos_post_f345
          trigger ./jgfs_atmos_post_manager:release_post345
          edit FHRGRP '196'
          edit FHRLST 'f345'
          edit FHR 'f345'
          edit HR '345'
        task jgfs_atmos_post_f348
          trigger ./jgfs_atmos_post_manager:release_post348
          edit FHRGRP '197'
          edit FHRLST 'f348'
          edit FHR 'f348'
          edit HR '348'
        task jgfs_atmos_post_f351
          trigger ./jgfs_atmos_post_manager:release_post351
          edit FHRGRP '198'
          edit FHRLST 'f351'
          edit FHR 'f351'
          edit HR '351'
        task jgfs_atmos_post_f354
          trigger ./jgfs_atmos_post_manager:release_post354
          edit FHRGRP '199'
          edit FHRLST 'f354'
          edit FHR 'f354'
          edit HR '354'
        task jgfs_atmos_post_f357
          trigger ./jgfs_atmos_post_manager:release_post357
          edit FHRGRP '200'
          edit FHRLST 'f357'
          edit FHR 'f357'
          edit HR '357'
        task jgfs_atmos_post_f360
          trigger ./jgfs_atmos_post_manager:release_post360
          edit FHRGRP '201'
          edit FHRLST 'f360'
          edit FHR 'f360'
          edit HR '360'
        task jgfs_atmos_post_f363
          trigger ./jgfs_atmos_post_manager:release_post363
          edit FHRGRP '202'
          edit FHRLST 'f363'
          edit FHR 'f363'
          edit HR '363'
        task jgfs_atmos_post_f366
          trigger ./jgfs_atmos_post_manager:release_post366
          edit FHRGRP '203'
          edit FHRLST 'f366'
          edit FHR 'f366'
          edit HR '366'
        task jgfs_atmos_post_f369
          trigger ./jgfs_atmos_post_manager:release_post369
          edit FHRGRP '204'
          edit FHRLST 'f369'
          edit FHR 'f369'
          edit HR '369'
        task jgfs_atmos_post_f372
          trigger ./jgfs_atmos_post_manager:release_post372
          edit FHRGRP '205'
          edit FHRLST 'f372'
          edit FHR 'f372'
          edit HR '372'
        task jgfs_atmos_post_f375
          trigger ./jgfs_atmos_post_manager:release_post375
          edit FHRGRP '206'
          edit FHRLST 'f375'
          edit FHR 'f375'
          edit HR '375'
        task jgfs_atmos_post_f378
          trigger ./jgfs_atmos_post_manager:release_post378
          edit FHRGRP '207'
          edit FHRLST 'f378'
          edit FHR 'f378'
          edit HR '378'
        task jgfs_atmos_post_f381
          trigger ./jgfs_atmos_post_manager:release_post381
          edit FHRGRP '208'
          edit FHRLST 'f381'
          edit FHR 'f381'
          edit HR '381'
        task jgfs_atmos_post_f384
          trigger ./jgfs_atmos_post_manager:release_post384
          edit FHRGRP '209'
          edit FHRLST 'f384'
          edit FHR 'f384'
          edit HR '384'
      endfamily
      family post_processing
        task jgfs_atmos_wafs_gcip
          trigger ../post/jgfs_atmos_post_f003 == complete
          time 04:40
        family grib_wafs
          task jgfs_atmos_wafs_f00
            trigger ../../post/jgfs_atmos_post_f000 == complete and ../../post/jgfs_atmos_post_f120 == complete and ../grib2_wafs/jgfs_atmos_wafs_grib2 == complete
            edit FCSTHR '00'
          task jgfs_atmos_wafs_f06
            trigger ../../post/jgfs_atmos_post_f006 == complete and ./jgfs_atmos_wafs_f00 == complete
            edit FCSTHR '06'
          task jgfs_atmos_wafs_f12
            trigger ../../post/jgfs_atmos_post_f012 == complete and ./jgfs_atmos_wafs_f06 == complete
            edit FCSTHR '12'
          task jgfs_atmos_wafs_f18
            trigger ../../post/jgfs_atmos_post_f018 == complete and ./jgfs_atmos_wafs_f12 == complete
            edit FCSTHR '18'
          task jgfs_atmos_wafs_f24
            trigger ../../post/jgfs_atmos_post_f024 == complete and ./jgfs_atmos_wafs_f18 == complete
            edit FCSTHR '24'
          task jgfs_atmos_wafs_f30
            trigger ../../post/jgfs_atmos_post_f030 == complete and ./jgfs_atmos_wafs_f24 == complete
            edit FCSTHR '30'
          task jgfs_atmos_wafs_f36
            trigger ../../post/jgfs_atmos_post_f036 == complete and ./jgfs_atmos_wafs_f30 == complete
            edit FCSTHR '36'
          task jgfs_atmos_wafs_f42
            trigger ../../post/jgfs_atmos_post_f042 == complete and ./jgfs_atmos_wafs_f36 == complete
            edit FCSTHR '42'
          task jgfs_atmos_wafs_f48
            trigger ../../post/jgfs_atmos_post_f048 == complete and ./jgfs_atmos_wafs_f42 == complete
            edit FCSTHR '48'
          task jgfs_atmos_wafs_f54
            trigger ../../post/jgfs_atmos_post_f054 == complete and ./jgfs_atmos_wafs_f48 == complete
            edit FCSTHR '54'
          task jgfs_atmos_wafs_f60
            trigger ../../post/jgfs_atmos_post_f060 == complete and ./jgfs_atmos_wafs_f54 == complete
            edit FCSTHR '60'
          task jgfs_atmos_wafs_f66
            trigger ../../post/jgfs_atmos_post_f066 == complete and ./jgfs_atmos_wafs_f60 == complete
            edit FCSTHR '66'
          task jgfs_atmos_wafs_f72
            trigger ../../post/jgfs_atmos_post_f072 == complete and ./jgfs_atmos_wafs_f66 == complete
            edit FCSTHR '72'
          task jgfs_atmos_wafs_f78
            trigger ../../post/jgfs_atmos_post_f078 == complete and ./jgfs_atmos_wafs_f72 == complete
            edit FCSTHR '78'
          task jgfs_atmos_wafs_f84
            trigger ../../post/jgfs_atmos_post_f084 == complete and ./jgfs_atmos_wafs_f78 == complete
            edit FCSTHR '84'
          task jgfs_atmos_wafs_f90
            trigger ../../post/jgfs_atmos_post_f090 == complete and ./jgfs_atmos_wafs_f84 == complete
            edit FCSTHR '90'
          task jgfs_atmos_wafs_f96
            trigger ../../post/jgfs_atmos_post_f096 == complete and ./jgfs_atmos_wafs_f90 == complete
            edit FCSTHR '96'
          task jgfs_atmos_wafs_f102
            trigger ../../post/jgfs_atmos_post_f102 == complete and ./jgfs_atmos_wafs_f96 == complete
            edit FCSTHR '102'
          task jgfs_atmos_wafs_f108
            trigger ../../post/jgfs_atmos_post_f108 == complete and ./jgfs_atmos_wafs_f102 == complete
            edit FCSTHR '108'
          task jgfs_atmos_wafs_f114
            trigger ../../post/jgfs_atmos_post_f114 == complete and ./jgfs_atmos_wafs_f108 == complete
            edit FCSTHR '114'
          task jgfs_atmos_wafs_f120
            trigger ../../post/jgfs_atmos_post_f120 == complete and ./jgfs_atmos_wafs_f114 == complete
            edit FCSTHR '120'
        endfamily
        family grib2_wafs
          task jgfs_atmos_wafs_grib2
            trigger ../../post/jgfs_atmos_post_f000 == complete
          task jgfs_atmos_wafs_grib2_0p25
            trigger ../../post/jgfs_atmos_post_f036 == complete
          task jgfs_atmos_wafs_blending
            trigger ./jgfs_atmos_wafs_grib2 == complete
            time 04:33
          task jgfs_atmos_wafs_blending_0p25
            trigger ./jgfs_atmos_wafs_grib2_0p25 == complete
        endfamily
        family bufr_sounding
          task jgfs_atmos_postsnd
            trigger ../../post/jgfs_atmos_post_manager:release_post000
        endfamily
        family bulletins
          task jgfs_atmos_fbwind
            trigger ../../post/jgfs_atmos_post_f006 == complete and ../../post/jgfs_atmos_post_f012 == complete and ../../post/jgfs_atmos_post_f024 == complete
        endfamily
        family awips_20km_1p0
          task jgfs_atmos_awips_f000
            trigger ../../post/jgfs_atmos_post_f000 == complete
            edit FHRGRP '000'
            edit FHRLST 'f000'
            edit FCSTHR '000'
            edit TRDRUN 'YES'
          task jgfs_atmos_awips_f003
            trigger ../../post/jgfs_atmos_post_f003 == complete
            edit FHRGRP '003'
            edit FHRLST 'f003'
            edit FCSTHR '003'
            edit TRDRUN 'NO'
          task jgfs_atmos_awips_f006
            trigger ../../post/jgfs_atmos_post_f006 == complete
            edit FHRGRP '006'
            edit FHRLST 'f006'
            edit FCSTHR '006'
            edit TRDRUN 'YES'
          task jgfs_atmos_awips_f009
            trigger ../../post/jgfs_atmos_post_f009 == complete
            edit FHRGRP '009'
            edit FHRLST 'f009'
            edit FCSTHR '009'
            edit TRDRUN 'NO'
          task jgfs_atmos_awips_f012
            trigger ../../post/jgfs_atmos_post_f012 == complete
            edit FHRGRP '012'
            edit FHRLST 'f012'
            edit FCSTHR '012'
            edit TRDRUN 'YES'
          task jgfs_atmos_awips_f015
            trigger ../../post/jgfs_atmos_post_f015 == complete
            edit FHRGRP '015'
            edit FHRLST 'f015'
            edit FCSTHR '015'
            edit TRDRUN 'NO'
          task jgfs_atmos_awips_f018
            trigger ../../post/jgfs_atmos_post_f018 == complete
            edit FHRGRP '018'
            edit FHRLST 'f018'
            edit FCSTHR '018'
            edit TRDRUN 'YES'
          task jgfs_atmos_awips_f021
            trigger ../../post/jgfs_atmos_post_f021 == complete
            edit FHRGRP '021'
            edit FHRLST 'f021'
            edit FCSTHR '021'
            edit TRDRUN 'NO'
          task jgfs_atmos_awips_f024
            trigger ../../post/jgfs_atmos_post_f024 == complete
            edit FHRGRP '024'
            edit FHRLST 'f024'
            edit FCSTHR '024'
            edit TRDRUN 'YES'
          task jgfs_atmos_awips_f027
            trigger ../../post/jgfs_atmos_post_f027 == complete
            edit FHRGRP '027'
            edit FHRLST 'f027'
            edit FCSTHR '027'
            edit TRDRUN 'NO'
          task jgfs_atmos_awips_f030
            trigger ../../post/jgfs_atmos_post_f030 == complete
            edit FHRGRP '030'
            edit FHRLST 'f030'
            edit FCSTHR '030'
            edit TRDRUN 'YES'
          task jgfs_atmos_awips_f033
            trigger ../../post/jgfs_atmos_post_f033 == complete
            edit FHRGRP '033'
            edit FHRLST 'f033'
            edit FCSTHR '033'
            edit TRDRUN 'NO'
          task jgfs_atmos_awips_f036
            trigger ../../post/jgfs_atmos_post_f036 == complete
            edit FHRGRP '036'
            edit FHRLST 'f036'
            edit FCSTHR '036'
            edit TRDRUN 'YES'
          task jgfs_atmos_awips_f039
            trigger ../../post/jgfs_atmos_post_f039 == complete
            edit FHRGRP '039'
            edit FHRLST 'f039'
            edit FCSTHR '039'
            edit TRDRUN 'NO'
          task jgfs_atmos_awips_f042
            trigger ../../post/jgfs_atmos_post_f042 == complete
            edit FHRGRP '042'
            edit FHRLST 'f042'
            edit FCSTHR '042'
            edit TRDRUN 'YES'
          task jgfs_atmos_awips_f045
            trigger ../../post/jgfs_atmos_post_f045 == complete
            edit FHRGRP '045'
            edit FHRLST 'f045'
            edit FCSTHR '045'
            edit TRDRUN 'NO'
          task jgfs_atmos_awips_f048
            trigger ../../post/jgfs_atmos_post_f048 == complete
            edit FHRGRP '048'
            edit FHRLST 'f048'
            edit FCSTHR '048'
            edit TRDRUN 'YES'
          task jgfs_atmos_awips_f051
            trigger ../../post/jgfs_atmos_post_f051 == complete
            edit FHRGRP '051'
            edit FHRLST 'f051'
            edit FCSTHR '051'
            edit TRDRUN 'NO'
          task jgfs_atmos_awips_f054
            trigger ../../post/jgfs_atmos_post_f054 == complete
            edit FHRGRP '054'
            edit FHRLST 'f054'
            edit FCSTHR '054'
            edit TRDRUN 'YES'
          task jgfs_atmos_awips_f057
            trigger ../../post/jgfs_atmos_post_f057 == complete
            edit FHRGRP '057'
            edit FHRLST 'f057'
            edit FCSTHR '057'
            edit TRDRUN 'NO'
          task jgfs_atmos_awips_f060
            trigger ../../post/jgfs_atmos_post_f060 == complete
            edit FHRGRP '060'
            edit FHRLST 'f060'
            edit FCSTHR '060'
            edit TRDRUN 'YES'
          task jgfs_atmos_awips_f063
            trigger ../../post/jgfs_atmos_post_f063 == complete
            edit FHRGRP '063'
            edit FHRLST 'f063'
            edit FCSTHR '063'
            edit TRDRUN 'NO'
          task jgfs_atmos_awips_f066
            trigger ../../post/jgfs_atmos_post_f066 == complete
            edit FHRGRP '066'
            edit FHRLST 'f066'
            edit FCSTHR '066'
            edit TRDRUN 'YES'
          task jgfs_atmos_awips_f069
            trigger ../../post/jgfs_atmos_post_f069 == complete
            edit FHRGRP '069'
            edit FHRLST 'f069'
            edit FCSTHR '069'
            edit TRDRUN 'NO'
          task jgfs_atmos_awips_f072
            trigger ../../post/jgfs_atmos_post_f072 == complete
            edit FHRGRP '072'
            edit FHRLST 'f072'
            edit FCSTHR '072'
            edit TRDRUN 'YES'
          task jgfs_atmos_awips_f075
            trigger ../../post/jgfs_atmos_post_f075 == complete
            edit FHRGRP '075'
            edit FHRLST 'f075'
            edit FCSTHR '075'
            edit TRDRUN 'NO'
          task jgfs_atmos_awips_f078
            trigger ../../post/jgfs_atmos_post_f078 == complete
            edit FHRGRP '078'
            edit FHRLST 'f078'
            edit FCSTHR '078'
            edit TRDRUN 'YES'
          task jgfs_atmos_awips_f081
            trigger ../../post/jgfs_atmos_post_f081 == complete
            edit FHRGRP '081'
            edit FHRLST 'f081'
            edit FCSTHR '081'
            edit TRDRUN 'NO'
          task jgfs_atmos_awips_f084
            trigger ../../post/jgfs_atmos_post_f084 == complete
            edit FHRGRP '084'
            edit FHRLST 'f084'
            edit FCSTHR '084'
            edit TRDRUN 'YES'
          task jgfs_atmos_awips_f090
            trigger ../../post/jgfs_atmos_post_f090 == complete
            edit FHRGRP '090'
            edit FHRLST 'f090'
            edit FCSTHR '090'
            edit TRDRUN 'YES'
          task jgfs_atmos_awips_f096
            trigger ../../post/jgfs_atmos_post_f096 == complete
            edit FHRGRP '096'
            edit FHRLST 'f096'
            edit FCSTHR '096'
            edit TRDRUN 'YES'
          task jgfs_atmos_awips_f102
            trigger ../../post/jgfs_atmos_post_f102 == complete
            edit FHRGRP '102'
            edit FHRLST 'f102'
            edit FCSTHR '102'
            edit TRDRUN 'YES'
          task jgfs_atmos_awips_f108
            trigger ../../post/jgfs_atmos_post_f108 == complete
            edit FHRGRP '108'
            edit FHRLST 'f108'
            edit FCSTHR '108'
            edit TRDRUN 'YES'
          task jgfs_atmos_awips_f114
            trigger ../../post/jgfs_atmos_post_f114 == complete
            edit FHRGRP '114'
            edit FHRLST 'f114'
            edit FCSTHR '114'
            edit TRDRUN 'YES'
          task jgfs_atmos_awips_f120
            trigger ../../post/jgfs_atmos_post_f120 == complete
            edit FHRGRP '120'
            edit FHRLST 'f120'
            edit FCSTHR '120'
            edit TRDRUN 'YES'
          task jgfs_atmos_awips_f126
            trigger ../../post/jgfs_atmos_post_f126 == complete
            edit FHRGRP '126'
            edit FHRLST 'f126'
            edit FCSTHR '126'
            edit TRDRUN 'YES'
          task jgfs_atmos_awips_f132
            trigger ../../post/jgfs_atmos_post_f132 == complete
            edit FHRGRP '132'
            edit FHRLST 'f132'
            edit FCSTHR '132'
            edit TRDRUN 'YES'
          task jgfs_atmos_awips_f138
            trigger ../../post/jgfs_atmos_post_f138 == complete
            edit FHRGRP '138'
            edit FHRLST 'f138'
            edit FCSTHR '138'
            edit TRDRUN 'YES'
          task jgfs_atmos_awips_f144
            trigger ../../post/jgfs_atmos_post_f144 == complete
            edit FHRGRP '144'
            edit FHRLST 'f144'
            edit FCSTHR '144'
            edit TRDRUN 'YES'
          task jgfs_atmos_awips_f150
            trigger ../../post/jgfs_atmos_post_f150 == complete
            edit FHRGRP '150'
            edit FHRLST 'f150'
            edit FCSTHR '150'
            edit TRDRUN 'YES'
          task jgfs_atmos_awips_f156
            trigger ../../post/jgfs_atmos_post_f156 == complete
            edit FHRGRP '156'
            edit FHRLST 'f156'
            edit FCSTHR '156'
            edit TRDRUN 'YES'
          task jgfs_atmos_awips_f162
            trigger ../../post/jgfs_atmos_post_f162 == complete
            edit FHRGRP '162'
            edit FHRLST 'f162'
            edit FCSTHR '162'
            edit TRDRUN 'YES'
          task jgfs_atmos_awips_f168
            trigger ../../post/jgfs_atmos_post_f168 == complete
            edit FHRGRP '168'
            edit FHRLST 'f168'
            edit FCSTHR '168'
            edit TRDRUN 'YES'
          task jgfs_atmos_awips_f174
            trigger ../../post/jgfs_atmos_post_f174 == complete
            edit FHRGRP '174'
            edit FHRLST 'f174'
            edit FCSTHR '174'
            edit TRDRUN 'YES'
          task jgfs_atmos_awips_f180
            trigger ../../post/jgfs_atmos_post_f180 == complete
            edit FHRGRP '180'
            edit FHRLST 'f180'
            edit FCSTHR '180'
            edit TRDRUN 'YES'
          task jgfs_atmos_awips_f186
            trigger ../../post/jgfs_atmos_post_f186 == complete
            edit FHRGRP '186'
            edit FHRLST 'f186'
            edit FCSTHR '186'
            edit TRDRUN 'YES'
          task jgfs_atmos_awips_f192
            trigger ../../post/jgfs_atmos_post_f192 == complete
            edit FHRGRP '192'
            edit FHRLST 'f192'
            edit FCSTHR '192'
            edit TRDRUN 'YES'
          task jgfs_atmos_awips_f198
            trigger ../../post/jgfs_atmos_post_f198 == complete
            edit FHRGRP '198'
            edit FHRLST 'f198'
            edit FCSTHR '198'
            edit TRDRUN 'YES'
          task jgfs_atmos_awips_f204
            trigger ../../post/jgfs_atmos_post_f204 == complete
            edit FHRGRP '204'
            edit FHRLST 'f204'
            edit FCSTHR '204'
            edit TRDRUN 'YES'
          task jgfs_atmos_awips_f210
            trigger ../../post/jgfs_atmos_post_f210 == complete
            edit FHRGRP '210'
            edit FHRLST 'f210'
            edit FCSTHR '210'
            edit TRDRUN 'YES'
          task jgfs_atmos_awips_f216
            trigger ../../post/jgfs_atmos_post_f216 == complete
            edit FHRGRP '216'
            edit FHRLST 'f216'
            edit FCSTHR '216'
            edit TRDRUN 'YES'
          task jgfs_atmos_awips_f222
            trigger ../../post/jgfs_atmos_post_f222 == complete
            edit FHRGRP '222'
            edit FHRLST 'f222'
            edit FCSTHR '222'
            edit TRDRUN 'YES'
          task jgfs_atmos_awips_f228
            trigger ../../post/jgfs_atmos_post_f228 == complete
            edit FHRGRP '228'
            edit FHRLST 'f228'
            edit FCSTHR '228'
            edit TRDRUN 'YES'
          task jgfs_atmos_awips_f234
            trigger ../../post/jgfs_atmos_post_f234 == complete
            edit FHRGRP '234'
            edit FHRLST 'f234'
            edit FCSTHR '234'
            edit TRDRUN 'YES'
          task jgfs_atmos_awips_f240
            trigger ../../post/jgfs_atmos_post_f240 == complete
            edit FHRGRP '240'
            edit FHRLST 'f240'
            edit FCSTHR '240'
            edit TRDRUN 'YES'
        endfamily
        family awips_g2
          task jgfs_atmos_awips_g2_f000
            trigger ../../post/jgfs_atmos_post_f000 == complete
            edit FHRGRP '000'
            edit FHRLST 'f000'
            edit FCSTHR '000'
            edit TRDRUN 'YES'
          task jgfs_atmos_awips_g2_f006
            trigger ../../post/jgfs_atmos_post_f006 == complete
            edit FHRGRP '006'
            edit FHRLST 'f006'
            edit FCSTHR '006'
            edit TRDRUN 'YES'
          task jgfs_atmos_awips_g2_f012
            trigger ../../post/jgfs_atmos_post_f012 == complete
            edit FHRGRP '012'
            edit FHRLST 'f012'
            edit FCSTHR '012'
            edit TRDRUN 'YES'
          task jgfs_atmos_awips_g2_f018
            trigger ../../post/jgfs_atmos_post_f018 == complete
            edit FHRGRP '018'
            edit FHRLST 'f018'
            edit FCSTHR '018'
            edit TRDRUN 'YES'
          task jgfs_atmos_awips_g2_f024
            trigger ../../post/jgfs_atmos_post_f024 == complete
            edit FHRGRP '024'
            edit FHRLST 'f024'
            edit FCSTHR '024'
            edit TRDRUN 'YES'
          task jgfs_atmos_awips_g2_f030
            trigger ../../post/jgfs_atmos_post_f030 == complete
            edit FHRGRP '030'
            edit FHRLST 'f030'
            edit FCSTHR '030'
            edit TRDRUN 'YES'
          task jgfs_atmos_awips_g2_f036
            trigger ../../post/jgfs_atmos_post_f036 == complete
            edit FHRGRP '036'
            edit FHRLST 'f036'
            edit FCSTHR '036'
            edit TRDRUN 'YES'
          task jgfs_atmos_awips_g2_f042
            trigger ../../post/jgfs_atmos_post_f042 == complete
            edit FHRGRP '042'
            edit FHRLST 'f042'
            edit FCSTHR '042'
            edit TRDRUN 'YES'
          task jgfs_atmos_awips_g2_f048
            trigger ../../post/jgfs_atmos_post_f048 == complete
            edit FHRGRP '048'
            edit FHRLST 'f048'
            edit FCSTHR '048'
            edit TRDRUN 'YES'
          task jgfs_atmos_awips_g2_f054
            trigger ../../post/jgfs_atmos_post_f054 == complete
            edit FHRGRP '054'
            edit FHRLST 'f054'
            edit FCSTHR '054'
            edit TRDRUN 'YES'
          task jgfs_atmos_awips_g2_f060
            trigger ../../post/jgfs_atmos_post_f060 == complete
            edit FHRGRP '060'
            edit FHRLST 'f060'
            edit FCSTHR '060'
            edit TRDRUN 'YES'
          task jgfs_atmos_awips_g2_f066
            trigger ../../post/jgfs_atmos_post_f066 == complete
            edit FHRGRP '066'
            edit FHRLST 'f066'
            edit FCSTHR '066'
            edit TRDRUN 'YES'
          task jgfs_atmos_awips_g2_f072
            trigger ../../post/jgfs_atmos_post_f072 == complete
            edit FHRGRP '072'
            edit FHRLST 'f072'
            edit FCSTHR '072'
            edit TRDRUN 'YES'
          task jgfs_atmos_awips_g2_f078
            trigger ../../post/jgfs_atmos_post_f078 == complete
            edit FHRGRP '078'
            edit FHRLST 'f078'
            edit FCSTHR '078'
            edit TRDRUN 'YES'
          task jgfs_atmos_awips_g2_f084
            trigger ../../post/jgfs_atmos_post_f084 == complete
            edit FHRGRP '084'
            edit FHRLST 'f084'
            edit FCSTHR '084'
            edit TRDRUN 'YES'
          task jgfs_atmos_awips_g2_f090
            trigger ../../post/jgfs_atmos_post_f090 == complete
            edit FHRGRP '090'
            edit FHRLST 'f090'
            edit FCSTHR '090'
            edit TRDRUN 'YES'
          task jgfs_atmos_awips_g2_f096
            trigger ../../post/jgfs_atmos_post_f096 == complete
            edit FHRGRP '096'
            edit FHRLST 'f096'
            edit FCSTHR '096'
            edit TRDRUN 'YES'
          task jgfs_atmos_awips_g2_f102
            trigger ../../post/jgfs_atmos_post_f102 == complete
            edit FHRGRP '102'
            edit FHRLST 'f102'
            edit FCSTHR '102'
            edit TRDRUN 'YES'
          task jgfs_atmos_awips_g2_f108
            trigger ../../post/jgfs_atmos_post_f108 == complete
            edit FHRGRP '108'
            edit FHRLST 'f108'
            edit FCSTHR '108'
            edit TRDRUN 'YES'
          task jgfs_atmos_awips_g2_f114
            trigger ../../post/jgfs_atmos_post_f114 == complete
            edit FHRGRP '114'
            edit FHRLST 'f114'
            edit FCSTHR '114'
            edit TRDRUN 'YES'
          task jgfs_atmos_awips_g2_f120
            trigger ../../post/jgfs_atmos_post_f120 == complete
            edit FHRGRP '120'
            edit FHRLST 'f120'
            edit FCSTHR '120'
            edit TRDRUN 'YES'
          task jgfs_atmos_awips_g2_f126
            trigger ../../post/jgfs_atmos_post_f126 == complete
            edit FHRGRP '126'
            edit FHRLST 'f126'
            edit FCSTHR '126'
            edit TRDRUN 'YES'
          task jgfs_atmos_awips_g2_f132
            trigger ../../post/jgfs_atmos_post_f132 == complete
            edit FHRGRP '132'
            edit FHRLST 'f132'
            edit FCSTHR '132'
            edit TRDRUN 'YES'
          task jgfs_atmos_awips_g2_f138
            trigger ../../post/jgfs_atmos_post_f138 == complete
            edit FHRGRP '138'
            edit FHRLST 'f138'
            edit FCSTHR '138'
            edit TRDRUN 'YES'
          task jgfs_atmos_awips_g2_f144
            trigger ../../post/jgfs_atmos_post_f144 == complete
            edit FHRGRP '144'
            edit FHRLST 'f144'
            edit FCSTHR '144'
            edit TRDRUN 'YES'
          task jgfs_atmos_awips_g2_f150
            trigger ../../post/jgfs_atmos_post_f150 == complete
            edit FHRGRP '150'
            edit FHRLST 'f150'
            edit FCSTHR '150'
            edit TRDRUN 'YES'
          task jgfs_atmos_awips_g2_f156
            trigger ../../post/jgfs_atmos_post_f156 == complete
            edit FHRGRP '156'
            edit FHRLST 'f156'
            edit FCSTHR '156'
            edit TRDRUN 'YES'
          task jgfs_atmos_awips_g2_f162
            trigger ../../post/jgfs_atmos_post_f162 == complete
            edit FHRGRP '162'
            edit FHRLST 'f162'
            edit FCSTHR '162'
            edit TRDRUN 'YES'
          task jgfs_atmos_awips_g2_f168
            trigger ../../post/jgfs_atmos_post_f168 == complete
            edit FHRGRP '168'
            edit FHRLST 'f168'
            edit FCSTHR '168'
            edit TRDRUN 'YES'
          task jgfs_atmos_awips_g2_f174
            trigger ../../post/jgfs_atmos_post_f174 == complete
            edit FHRGRP '174'
            edit FHRLST 'f174'
            edit FCSTHR '174'
            edit TRDRUN 'YES'
          task jgfs_atmos_awips_g2_f180
            trigger ../../post/jgfs_atmos_post_f180 == complete
            edit FHRGRP '180'
            edit FHRLST 'f180'
            edit FCSTHR '180'
            edit TRDRUN 'YES'
          task jgfs_atmos_awips_g2_f186
            trigger ../../post/jgfs_atmos_post_f186 == complete
            edit FHRGRP '186'
            edit FHRLST 'f186'
            edit FCSTHR '186'
            edit TRDRUN 'YES'
          task jgfs_atmos_awips_g2_f192
            trigger ../../post/jgfs_atmos_post_f192 == complete
            edit FHRGRP '192'
            edit FHRLST 'f192'
            edit FCSTHR '192'
            edit TRDRUN 'YES'
          task jgfs_atmos_awips_g2_f198
            trigger ../../post/jgfs_atmos_post_f198 == complete
            edit FHRGRP '198'
            edit FHRLST 'f198'
            edit FCSTHR '198'
            edit TRDRUN 'YES'
          task jgfs_atmos_awips_g2_f204
            trigger ../../post/jgfs_atmos_post_f204 == complete
            edit FHRGRP '204'
            edit FHRLST 'f204'
            edit FCSTHR '204'
            edit TRDRUN 'YES'
          task jgfs_atmos_awips_g2_f210
            trigger ../../post/jgfs_atmos_post_f210 == complete
            edit FHRGRP '210'
            edit FHRLST 'f210'
            edit FCSTHR '210'
            edit TRDRUN 'YES'
          task jgfs_atmos_awips_g2_f216
            trigger ../../post/jgfs_atmos_post_f216 == complete
            edit FHRGRP '216'
            edit FHRLST 'f216'
            edit FCSTHR '216'
            edit TRDRUN 'YES'
          task jgfs_atmos_awips_g2_f222
            trigger ../../post/jgfs_atmos_post_f222 == complete
            edit FHRGRP '222'
            edit FHRLST 'f222'
            edit FCSTHR '222'
            edit TRDRUN 'YES'
          task jgfs_atmos_awips_g2_f228
            trigger ../../post/jgfs_atmos_post_f228 == complete
            edit FHRGRP '228'
            edit FHRLST 'f228'
            edit FCSTHR '228'
            edit TRDRUN 'YES'
          task jgfs_atmos_awips_g2_f234
            trigger ../../post/jgfs_atmos_post_f234 == complete
            edit FHRGRP '234'
            edit FHRLST 'f234'
            edit FCSTHR '234'
            edit TRDRUN 'YES'
          task jgfs_atmos_awips_g2_f240
            trigger ../../post/jgfs_atmos_post_f240 == complete
            edit FHRGRP '240'
            edit FHRLST 'f240'
            edit FCSTHR '240'
            edit TRDRUN 'YES'
        endfamily
      endfamily
      family gempak
        task jgfs_atmos_gempak
          trigger ../../atmos/analysis/jgfs_atmos_analysis == complete
        task jgfs_atmos_gempak_meta
          trigger ../../atmos/analysis/jgfs_atmos_analysis == complete
        task jgfs_atmos_gempak_ncdc_upapgif
          trigger ./jgfs_atmos_gempak == active or ./jgfs_atmos_gempak == complete
        task jgfs_atmos_npoess_pgrb2_0p5deg
          trigger ../post/jgfs_atmos_post_manager:release_post180
        task jgfs_atmos_pgrb2_spec_gempak
          trigger ./jgfs_atmos_npoess_pgrb2_0p5deg == complete
      endfamily
      family verf
        task jgfs_atmos_vminmon
          trigger ../analysis/jgfs_atmos_analysis == complete
      endfamily
    endfamily
    family wave
      family init
        task jgfs_wave_init
          trigger ../../atmos/obsproc/prep/jgfs_atmos_prep == complete
      endfamily
      family prep
        task jgfs_wave_prep
          trigger ../init/jgfs_wave_init == complete
      endfamily
      family post
        task jgfs_wave_postsbs
          trigger ../../atmos/post/jgfs_atmos_post_manager:release_post000
        task jgfs_wave_postpnt
          trigger ../../jgfs_forecast == complete
        task jgfs_wave_post_bndpnt
          trigger ../../atmos/post/jgfs_atmos_post_manager:release_post180
        task jgfs_wave_prdgen_gridded
          trigger ./jgfs_wave_postsbs == active or ./jgfs_wave_postsbs == complete 
        task jgfs_wave_prdgen_bulls
          trigger ./jgfs_wave_postpnt == complete and ./jgfs_wave_postsbs == complete
      endfamily
      family gempak
        task jgfs_wave_gempak
          trigger ../post/jgfs_wave_postsbs == active or ../post/jgfs_wave_postsbs == complete
      endfamily
    endfamily
    task jgfs_forecast
      trigger ./atmos/analysis/jgfs_atmos_analysis:release_fcst and ./wave/prep/jgfs_wave_prep == complete
  endfamily
  family gdas
    edit CYC '18'
    edit PACKAGEHOME '/lfs/h2/emc/global/noscrub/Lin.Gan/git/feature-ops-wcoss2'
    edit ECF_FILES '%PACKAGEHOME%/ecf/scripts/gdas'
    edit PROJ 'GFS'
    edit PROJENVIR 'DEV'
    edit NET 'gfs'
    edit RUN 'gdas'
    edit COM '/lfs/h2/emc/ptmp/Lin.Gan/ecfops/com'
    edit QUEUE 'dev'
    edit QUEUESHARED 'dev_shared'
    edit QUEUESERV 'dev_transfer'
    family atmos
      family obsproc
        family dump
          task jgdas_atmos_tropcy_qc_reloc
            time 05:45
          task jgdas_atmos_dump
            event 1 release_sfcprep
            time 05:50
          task jgdas_atmos_dump_post
            trigger jgdas_atmos_dump == complete
            event 1 release_gdas18_dump_alert
          task jgdas_atmos_dump_alert
            trigger jgdas_atmos_dump_post:release_gdas18_dump_alert
        endfamily
        family prep
          task jgdas_atmos_emcsfc_sfc_prep
            trigger ../dump/jgdas_atmos_dump:release_sfcprep
          task jgdas_atmos_prep
            trigger ../dump/jgdas_atmos_dump == complete and ../dump/jgdas_atmos_tropcy_qc_reloc == complete
          task jgdas_atmos_prep_post
            trigger ./jgdas_atmos_prep == complete and ../../analysis/jgdas_atmos_analysis == complete
        endfamily
      endfamily
      family init
        task jgdas_atmos_gldas
          trigger ../analysis/jgdas_atmos_analysis == complete
      endfamily
      family analysis
        task jgdas_atmos_analysis
         trigger ../obsproc/prep/jgdas_atmos_prep == complete and ../obsproc/prep/jgdas_atmos_emcsfc_sfc_prep == complete
         event 1 release_fcst
        task jgdas_atmos_analysis_calc
          trigger ./jgdas_atmos_analysis == complete
        task jgdas_atmos_analysis_diag
          trigger ./jgdas_atmos_analysis == complete
      endfamily
      family post
        task jgdas_atmos_post_manager
          trigger ../../jgdas_forecast == active
          event 1 release_postanl
          event 2 release_post000
          event 3 release_post001
          event 4 release_post002
          event 5 release_post003
          event 6 release_post004
          event 7 release_post005
          event 8 release_post006
          event 9 release_post007
          event 10 release_post008
          event 11 release_post009
        task jgdas_atmos_post_anl
          trigger ./jgdas_atmos_post_manager:release_postanl
          edit FHRGRP '000'
          edit FHRLST 'anl'
          edit HR 'anl'
          edit FHR 'anl'
        task jgdas_atmos_post_f000
          trigger ./jgdas_atmos_post_manager:release_post000
          edit FHR 'f000'
          edit HR '000'
          edit FHRGRP '001'
          edit FHRLST 'f000'
        task jgdas_atmos_post_f001
          trigger ./jgdas_atmos_post_manager:release_post001
          edit FHR 'f001'
          edit HR '001'
          edit FHRGRP '002'
          edit FHRLST 'f001'
        task jgdas_atmos_post_f002
          trigger ./jgdas_atmos_post_manager:release_post002
          edit FHR 'f002'
          edit HR '002'
          edit FHRGRP '003'
          edit FHRLST 'f002'
        task jgdas_atmos_post_f003
          trigger ./jgdas_atmos_post_manager:release_post003
          edit FHR 'f003'
          edit HR '003'
          edit FHRGRP '004'
          edit FHRLST 'f003'
        task jgdas_atmos_post_f004
          trigger ./jgdas_atmos_post_manager:release_post004
          edit FHR 'f004'
          edit HR '004'
          edit FHRGRP '005'
          edit FHRLST 'f004'
        task jgdas_atmos_post_f005
          trigger ./jgdas_atmos_post_manager:release_post005
          edit FHR 'f005'
          edit HR '005'
          edit FHRGRP '006'
          edit FHRLST 'f005'
        task jgdas_atmos_post_f006
          trigger ./jgdas_atmos_post_manager:release_post006
          edit FHR 'f006'
          edit HR '006'
          edit FHRGRP '007'
          edit FHRLST 'f006'
        task jgdas_atmos_post_f007
          trigger ./jgdas_atmos_post_manager:release_post007
          edit FHR 'f007'
          edit HR '007'
          edit FHRGRP '008'
          edit FHRLST 'f007'
        task jgdas_atmos_post_f008
          trigger ./jgdas_atmos_post_manager:release_post008
          edit FHR 'f008'
          edit HR '008'
          edit FHRGRP '009'
          edit FHRLST 'f008'
        task jgdas_atmos_post_f009
          trigger ./jgdas_atmos_post_manager:release_post009
          edit FHR 'f009'
          edit HR '009'
          edit FHRGRP '010'
          edit FHRLST 'f009'
      endfamily
      family post_processing
        task jgdas_atmos_chgres_forenkf
          trigger ../../jgdas_forecast == complete and ../../enkf/forecast == complete
      endfamily
      family gempak
        task jgdas_atmos_gempak
          trigger ../../jgdas_forecast == complete
        task jgdas_atmos_gempak_meta_ncdc
          trigger ./jgdas_atmos_gempak == complete
      endfamily
      family verf
        task jgdas_atmos_vminmon
          trigger ../analysis/jgdas_atmos_analysis == complete
        task jgdas_atmos_verfrad
          trigger ../analysis/jgdas_atmos_analysis_diag == complete
        task jgdas_atmos_verfozn
          trigger ../analysis/jgdas_atmos_analysis_diag == complete
      endfamily
    endfamily
    family wave
      family init
        task jgdas_wave_init
          trigger ../../atmos/obsproc/prep/jgdas_atmos_prep == complete
      endfamily
      family prep
        task jgdas_wave_prep
          trigger ../init/jgdas_wave_init == complete
      endfamily
      family post
        task jgdas_wave_postsbs
          trigger ../../atmos/post/jgdas_atmos_post_manager:release_post000
        task jgdas_wave_postpnt
          trigger ../../jgdas_forecast == complete
      endfamily
    endfamily
    task jgdas_forecast
      trigger ./atmos/analysis/jgdas_atmos_analysis:release_fcst and ./wave/prep/jgdas_wave_prep == complete and ./atmos/init/jgdas_atmos_gldas == complete
    family enkf
      family analysis
        family create
          task jgdas_enkf_select_obs
            trigger ../../../atmos/obsproc/prep/jgdas_atmos_prep == complete and /prod12/gdas/enkf/post == complete
          task jgdas_enkf_diag
            trigger ./jgdas_enkf_select_obs == complete
          task jgdas_enkf_update
            trigger ./jgdas_enkf_diag == complete
        endfamily
        family recenter
          family ecen
            edit ECF_FILES '%PACKAGEHOME%/ecf/scripts/gdas/enkf/analysis/recenter/ecen'
            trigger ../create/jgdas_enkf_update == complete and ../../../atmos/analysis/jgdas_atmos_analysis_calc == complete and /prod12/gdas/atmos/post_processing/jgdas_atmos_chgres_forenkf == complete
            family grp1
              edit FHRGRP '003'
              task jgdas_enkf_ecen
            endfamily
            family grp2
              edit FHRGRP '006'
              task jgdas_enkf_ecen
            endfamily
            family grp3
              edit FHRGRP '009'
              task jgdas_enkf_ecen
            endfamily
          endfamily
          task jgdas_enkf_sfc
            trigger ../create/jgdas_enkf_update == complete and ../../../atmos/analysis/jgdas_atmos_analysis_calc == complete
        endfamily
      endfamily
      family forecast
        edit ECF_FILES '%PACKAGEHOME%/ecf/scripts/gdas/enkf/forecast'
        trigger ./analysis/recenter/ecen == complete and ./analysis/recenter/jgdas_enkf_sfc == complete
        family grp1
          edit ENSGRP '01'
          task jgdas_enkf_fcst
        endfamily
        family grp2
          edit ENSGRP '02'
          task jgdas_enkf_fcst
        endfamily
        family grp3
          edit ENSGRP '03'
          task jgdas_enkf_fcst
        endfamily
        family grp4
          edit ENSGRP '04'
          task jgdas_enkf_fcst
        endfamily
        family grp5
          edit ENSGRP '05'
          task jgdas_enkf_fcst
        endfamily
        family grp6
          edit ENSGRP '06'
          task jgdas_enkf_fcst
        endfamily
        family grp7
          edit ENSGRP '07'
          task jgdas_enkf_fcst
        endfamily
        family grp8
          edit ENSGRP '08'
          task jgdas_enkf_fcst
        endfamily
        family grp9
          edit ENSGRP '09'
          task jgdas_enkf_fcst
        endfamily
        family grp10
          edit ENSGRP '10'
          task jgdas_enkf_fcst
        endfamily
        family grp11
          edit ENSGRP '11'
          task jgdas_enkf_fcst
        endfamily
        family grp12
          edit ENSGRP '12'
          task jgdas_enkf_fcst
        endfamily
        family grp13
          edit ENSGRP '13'
          task jgdas_enkf_fcst
        endfamily
        family grp14
          edit ENSGRP '14'
          task jgdas_enkf_fcst
        endfamily
        family grp15
          edit ENSGRP '15'
          task jgdas_enkf_fcst
        endfamily
        family grp16
          edit ENSGRP '16'
          task jgdas_enkf_fcst
        endfamily
        family grp17
          edit ENSGRP '17'
          task jgdas_enkf_fcst
        endfamily
        family grp18
          edit ENSGRP '18'
          task jgdas_enkf_fcst
        endfamily
        family grp19
          edit ENSGRP '19'
          task jgdas_enkf_fcst
        endfamily
        family grp20
          edit ENSGRP '20'
          task jgdas_enkf_fcst
        endfamily
        family grp21
          edit ENSGRP '21'
          task jgdas_enkf_fcst
        endfamily
        family grp22
          edit ENSGRP '22'
          task jgdas_enkf_fcst
        endfamily
        family grp23
          edit ENSGRP '23'
          task jgdas_enkf_fcst
        endfamily
        family grp24
          edit ENSGRP '24'
          task jgdas_enkf_fcst
        endfamily
        family grp25
          edit ENSGRP '25'
          task jgdas_enkf_fcst
        endfamily
        family grp26
          edit ENSGRP '26'
          task jgdas_enkf_fcst
        endfamily
        family grp27
          edit ENSGRP '27'
          task jgdas_enkf_fcst
        endfamily
        family grp28
          edit ENSGRP '28'
          task jgdas_enkf_fcst
        endfamily
        family grp29
          edit ENSGRP '29'
          task jgdas_enkf_fcst
        endfamily
        family grp30
          edit ENSGRP '30'
          task jgdas_enkf_fcst
        endfamily
        family grp31
          edit ENSGRP '31'
          task jgdas_enkf_fcst
        endfamily
        family grp32
          edit ENSGRP '32'
          task jgdas_enkf_fcst
        endfamily
        family grp33
          edit ENSGRP '33'
          task jgdas_enkf_fcst
        endfamily
        family grp34
          edit ENSGRP '34'
          task jgdas_enkf_fcst
        endfamily
        family grp35
          edit ENSGRP '35'
          task jgdas_enkf_fcst
        endfamily
        family grp36
          edit ENSGRP '36'
          task jgdas_enkf_fcst
        endfamily
        family grp37
          edit ENSGRP '37'
          task jgdas_enkf_fcst
        endfamily
        family grp38
          edit ENSGRP '38'
          task jgdas_enkf_fcst
        endfamily
        family grp39
          edit ENSGRP '39'
          task jgdas_enkf_fcst
        endfamily
        family grp40
          edit ENSGRP '40'
          task jgdas_enkf_fcst
        endfamily
      endfamily
      family post
        trigger ./forecast == complete
        task jgdas_enkf_post_f003
          edit FHMIN_EPOS '003'
          edit FHMAX_EPOS '003'
          edit FHOUT_EPOS '003'
        task jgdas_enkf_post_f004
          edit FHMIN_EPOS '004'
          edit FHMAX_EPOS '004'
          edit FHOUT_EPOS '004'
        task jgdas_enkf_post_f005
          edit FHMIN_EPOS '005'
          edit FHMAX_EPOS '005'
          edit FHOUT_EPOS '005'
        task jgdas_enkf_post_f006
          edit FHMIN_EPOS '006'
          edit FHMAX_EPOS '006'
          edit FHOUT_EPOS '006'
        task jgdas_enkf_post_f007
          edit FHMIN_EPOS '007'
          edit FHMAX_EPOS '007'
          edit FHOUT_EPOS '007'
        task jgdas_enkf_post_f008
          edit FHMIN_EPOS '008'
          edit FHMAX_EPOS '008'
          edit FHOUT_EPOS '008'
        task jgdas_enkf_post_f009
          edit FHMIN_EPOS '009'
          edit FHMAX_EPOS '009'
          edit FHOUT_EPOS '009'
      endfamily                      #### epos
    endfamily                        #### enkf
  endfamily                          #### gdas
endsuite<|MERGE_RESOLUTION|>--- conflicted
+++ resolved
@@ -11,13 +11,6 @@
   edit ENVIR 'prod'
   edit PROJ 'GFS'
   edit PROJENVIR 'DEV'
-<<<<<<< HEAD
-  edit QUEUE 'dev'
-  edit QUEUESHARED 'dev_shared'
-  edit QUEUESERV 'dev_transfer'
-  edit ECF_INCLUDE '/lfs/h2/emc/global/noscrub/Lin.Gan/git/feature-ops-wcoss2/ecf/include'
-  edit MACHINE_SITE 'development'
-=======
   edit E ''
   edit QUEUE 'dev'
   edit QUEUESHARED 'dev_shared'
@@ -26,7 +19,6 @@
   edit ECF_INCLUDE '/lfs/h2/emc/global/noscrub/Lin.Gan/git/feature-ops-wcoss2/ecf/include'
   edit MACHINE_SITE 'development'
 ####
->>>>>>> af8bab27
 
   family gfs
     edit CYC '18'
