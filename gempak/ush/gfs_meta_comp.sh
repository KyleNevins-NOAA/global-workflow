#! /bin/sh
# Metafile Script : gfs_meta_comp.sh
#
# This is a script which creates a metafile that runs a comparison of 500 MB 
# heights and PMSL between the older GFS model run and the newer one. The 
# metafile also generates a comparison between the UKMET older run and the newer
# GFS model run.
#
# Log :
# J. Carr/HPC    5/12/97   Developed Script
# J. Carr/HPC    8/05/98   Changed map to medium resolution and redefined yesterday code
# J. Carr/HPC    2/01/99   Changed skip to 0
# J. Carr/HPC    4/12/99   Added gfs model out to 84 hours.
# J. Carr/HPC       6/99   put a filter on map
# J. Carr/HPC     4/2000   Upped the eta comp to 60 hrs.
# J. Carr/HPC     2/2001   Edited to run on the IBM.
# J. Carr/HPC     5/2001   Added a mn variable for a/b side dbnet root variable.
# J. Carr/HPC     7/2001   Added more comparison times.
# J. Carr/HPC     7/2001   Converted to a korn shell prior to delivering script to Production.
# J. Carr/HPC     7/2001   Submitted.
# J. Carr/HPC    11/2004   Changed all eta/ETA entries to nam/NAM.
#                          Inserted a ? in all title/TITLE lines.
#
# Set up Local Variables
#
set -x
#
export PS4='COMP:$SECONDS + '
rm -Rf $DATA/COMP $DATA/GEMPAK_META
<<<<<<< HEAD
mkdir -p $DATA/COMP  $DATA/GEMPAK_META
=======
mkdir -p -m 775 $DATA/COMP  $DATA/GEMPAK_META
>>>>>>> 453fba4e
cd $DATA/COMP
cp $FIXgempak/datatype.tbl datatype.tbl

mdl=gfs
MDL=GFS
metatype="comp"
metaname="${mdl}_${metatype}_${cyc}.meta"
device="nc | ${metaname}"
PDY2=`echo $PDY | cut -c3-`
#
#XXW export MODEL=$COMROOT/nawips/prod
# BV export MODEL=$COMROOT/nawips/${envir}
# BV export HPCGFS=${MODEL}/${mdl}.$PDY
export HPCGFS=${COMINgempak}/${mdl}.${PDY}/${cyc}/nawips
export COMIN00=${COMINgempak}/${mdl}.${PDY}/00/nawips
export COMIN06=${COMINgempak}/${mdl}.${PDY}/06/nawips
export COMIN12=${COMINgempak}/${mdl}.${PDY}/12/nawips
export COMIN18=${COMINgempak}/${mdl}.${PDY}/18/nawips
if [ ${cyc} -eq 00 ] ; then
   cp $COMIN00/gfs_${PDY}00f* $DATA/GEMPAK_META
elif [ ${cyc} -eq 06 ] ; then
   cp $COMIN00/gfs_${PDY}00f* $DATA/GEMPAK_META
   cp $COMIN06/gfs_${PDY}06f* $DATA/GEMPAK_META
elif [ ${cyc} -eq 12 ] ; then
   cp $COMIN00/gfs_${PDY}00f* $DATA/GEMPAK_META
   cp $COMIN06/gfs_${PDY}06f* $DATA/GEMPAK_META
   cp $COMIN12/gfs_${PDY}12f* $DATA/GEMPAK_META
elif [ ${cyc} -eq 18 ] ; then
   cp $COMIN00/gfs_${PDY}00f* $DATA/GEMPAK_META
   cp $COMIN06/gfs_${PDY}06f* $DATA/GEMPAK_META
   cp $COMIN12/gfs_${PDY}12f* $DATA/GEMPAK_META
   cp $COMIN18/gfs_${PDY}18f* $DATA/GEMPAK_META
fi
export COMIN=$DATA/GEMPAK_META

#XXW export HPCNAM=${MODEL}/nam.$PDY
#XXW export HPCNGM=${MODEL}/ngm.$PDY
# BV export HPCNAM=$COMROOT/nawips/prod/nam.$PDY
export HPCNAM=${COMINnam}.$PDY

# export HPCNGM=$COMROOT/nawips/prod/ngm.$PDY
#
# DEFINE YESTERDAY
PDYm1=`$NDATE -24 ${PDY}${cyc} | cut -c -8`
PDY2m1=`echo $PDYm1 | cut -c 3-`
#
# DEFINE 2 DAYS AGO
PDYm2=`$NDATE -48 ${PDY}${cyc} | cut -c -8`
PDY2m2=`echo $PDYm2 | cut -c 3-`
#
# DEFINE 3 DAYS AGO
PDYm3=`$NDATE -72 ${PDY}${cyc} | cut -c -8`
PDY2m3=`echo $PDYm3 | cut -c 3-`
#
# THE 1200 UTC CYCLE
#
if [ ${cyc} -eq 12 ] ; then
    grid="F-${MDL} | ${PDY2}/${cyc}00"
    for gareas in US NP
    do
        if [ ${gareas} = US ] ; then
            garea="bwus"
            proj=" "
            latlon="0"
        elif [ ${gareas} = NP ] ; then
            garea="5;-177;45;-72"
            proj="STR/90.0;-155.0;0.0"
            latlon="1/1/1/1/10"
        fi
        for runtime in 06 00 12y 122d
        do
            if [ ${runtime} = "06" ] ; then
                cyc2="06"
                desc="T"
                grid2="F-${MDL} | ${PDY2}/0600"
                add="06"
                testgfsfhr="120"
            elif [ ${runtime} = "00" ] ; then
                cyc2="00"
                desc="T"
                grid2="F-${MDL} | ${PDY2}/0000"
                add="12"
                testgfsfhr="114"
            elif [ ${runtime} = "12y" ] ; then
                cyc2="12"
                desc="Y"
                #XXW export HPCGFS=${MODEL}/gfs.${PDYm1}
                # BV export HPCGFS=$COMROOT/nawips/${envir}/gfs.${PDYm1}
                export HPCGFS=${COMINgempak}/${mdl}.${PDYm1}/${cyc2}/nawips

                grid2="F-GFSHPC | ${PDY2m1}/1200"
                add="24"
                testgfsfhr="102"
            elif [ ${runtime} = "122d" ] ; then
                cyc2="12"
                desc="Y2"
                #XXW export HPCGFS=${MODEL}/gfs.${PDYm2}
                # BV export HPCGFS=$COMROOT/nawips/${esnvir}/gfs.${PDYm2}
                export HPCGFS=${COMINgempak}/${mdl}.${PDYm2}/${cyc2}/nawips

                grid2="F-GFSHPC | ${PDY2m2}/1200"
                add="48"
                testgfsfhr="96"
            fi
            gdpfun1="sm5s(hght)!sm5s(hght)"
            gdpfun2="sm5s(pmsl)!sm5s(pmsl)"
            line="5/1/3/2/2!6/1/3/2/2"
            hilo1="5/H#;L#//5/5;5/y!6/H#;L#//5/5;5/y"
            hilo2="5/H#;L#/1018-1060;900-1012/5/10;10/y!6/H#;L#/1018-1060;900-1012/5/10;10/y"
            hilo3="5/H#;L#//5/5;5/y"
            hilo4="5/H#;L#/1018-1060;900-1012/5/10;10/y"
            title1="5/-2/~ ? ^ ${MDL} @ HGT (${cyc}Z YELLOW)|^${gareas} ${cyc}Z VS ${desc} ${cyc2}Z 500 HGT!6/-3/~ ? ${MDL} @ HGT (${cyc2}Z ${desc} CYAN)"
            title2="5/-2/~ ? ^ ${MDL} PMSL (${cyc}Z YELLOW)|^${gareas} ${cyc}Z VS ${desc} ${cyc2}Z PMSL!6/-3/~ ? ${MDL} PMSL (${cyc2}Z ${desc} CYAN)"
            title3="5/-2/~ ? ^ ${MDL} @ HGT (${cyc}Z YELLOW)|^${gareas} ${cyc}Z VS ${desc} ${cyc2}Z 500 HGT"
            title4="5/-2/~ ? ^ ${MDL} PMSL (${cyc}Z YELLOW)|^${gareas} ${cyc}Z VS ${desc} ${cyc2}Z PMSL"
            for gfsfhr in 00 06 12 18 24 30 36 42 48 54 60 66 72 78 84 90 96 102 108 114 120 126
            do
                gfsoldfhr=F`expr ${gfsfhr} + ${add}`
                gfsfhr2=`echo ${gfsfhr}`
                gfsfhr=F${gfsfhr}
                if [ ${gfsfhr2} -gt ${testgfsfhr} ] ; then
                    grid="F-${MDL} | ${PDY2}/${cyc}00"
                    grid2=" "
                    gfsoldfhr=" "
                    gdpfun1="sm5s(hght)"
                    gdpfun2="sm5s(pmsl)"
                    line="5/1/3/2/2"
                    hilo1=`echo ${hilo3}`
                    hilo2=`echo ${hilo4}`
                    title1=`echo ${title3}`
                    title2=`echo ${title4}`
                fi

export pgm=gdplot2_nc;. prep_step; startmsg
$GEMEXE/gdplot2_nc << EOF
\$MAPFIL= mepowo.gsf
DEVICE  = ${device}
MAP     = 1/1/1/yes
CLEAR   = yes
GAREA   = ${garea}
PROJ    = ${proj} 
LATLON  = ${latlon}
SKIP    = 0
PANEL   = 0
CONTUR  = 2
CLRBAR  = 
FINT    = 
FLINE   = 
REFVEC  = 
WIND    = 0

GDFILE  = ${grid}  !${grid2}
GDATTIM = ${gfsfhr}!${gfsoldfhr}
GLEVEL  = 500
GVCORD  = PRES
GDPFUN  = ${gdpfun1}
LINE    = ${line}
SCALE   = -1
CTYPE   = c
CINT    = 6
HLSYM   = 1.2;1.2//21//hw
TEXT    = 1/21//hw
HILO    = ${hilo1}
TITLE   = ${title1}
run

CLEAR   = yes
GLEVEL  = 0
GVCORD  = none
SCALE   = 0
GDPFUN  = ${gdpfun2}
CINT    = 4
HLSYM   = 1.2;1.2//21//hw
TEXT    = 1/21//hw
GDFILE  = ${grid}  !${grid2}
GDATTIM = ${gfsfhr}!${gfsoldfhr}
LINE    = ${line}
HILO    = ${hilo2}
TITLE   = ${title2}
run

EOF
export err=$?;err_chk
            done
        done
        # COMPARE THE 1200 UTC GFS MODEL TO THE 0000 UTC UKMET MODEL
        grid="F-${MDL} | ${PDY2}/${cyc}00"
        # JY export HPCUKMET=$COMROOT/nawips/prod/ukmet.${PDY}
        export HPCUKMET=${COMINukmet}.${PDY}
        grid2="F-UKMETHPC | ${PDY2}/0000"
        # for gfsfhr in 00 12 24 36 48 60 84 108
        for gfsfhr in 00 12 24 84 108
        do
            ukmetfhr=F`expr ${gfsfhr} + 12`
            gfsfhr=F${gfsfhr}

export pgm=gdplot2_nc;. prep_step; startmsg
$GEMEXE/gdplot2_nc << EOF
\$MAPFIL= mepowo.gsf
DEVICE  = ${device}
MAP     = 1/1/1/yes
CLEAR   = yes
GAREA   = ${garea}
PROJ    = ${proj}
LATLON  = ${latlon}
GDFILE  = ${grid}
GDATTIM = ${gfsfhr}

SKIP    = 0
PANEL   = 0
CONTUR  = 2
CLRBAR  = 
GLEVEL  = 500
GVCORD  = PRES
GDPFUN  = sm5s(hght)
LINE    = 5/1/3/2
SCALE   = -1
CTYPE   = c
CINT    = 6
FINT    = 
FLINE   = 
HLSYM   = 1;1//21//hw 
TEXT    = s/21//hw
WIND    = 0
REFVEC  = 
HILO    = 5/H#;L#//5/5;5/y
TITLE   = 5/-1/~ ? ${MDL} @ HGT (12Z YELLOW)|~${gareas} 12Z VS UK 00Z 500 HGT!0
l
run

CLEAR   = no
GDFILE  = ${grid2}
GDATTIM = ${ukmetfhr}
GDPFUN  = sm5s(hght)
LINE    = 6/1/3/2
HILO    = 6/H#;L#//5/5;5/y
TITLE   = 6/-2/~ ? UKMET @ HGT (00Z CYAN)!0
l
ru

CLEAR   = yes
GLEVEL  = 0
GVCORD  = none
SCALE   = 0
GDPFUN  = sm5s(pmsl)
CINT    = 4                                           
GDFILE  = ${grid}
GDATTIM = ${gfsfhr}
LINE    = 5/1/3/2
HILO    = 5/H#;L#/1018-1060;900-1012/5/10;10/y
TITLE   = 5/-1/~ ? ${MDL} PMSL (12Z YELLOW)|~${gareas} 12Z VS UK 00Z PMSL!0
l
ru

CLEAR   = no
GDFILE  = ${grid2}
GDPFUN  = sm5s(pmsl)
GDATTIM = ${ukmetfhr}
LINE    = 6/1/3/2
HILO    = 6/H#;L#/1018-1060;900-1012/5/10;10/y
TITLE   = 6/-2/~ ? UKMET PMSL (00Z CYAN)!0
l
ru

EOF
export err=$?;err_chk
        done
        # COMPARE THE 1200 UTC GFS MODEL TO THE 1200 UTC ECMWF FROM YESTERDAY
        grid="F-${MDL} | ${PDY2}/${cyc}00"
        #XXW grid2=${MODEL}/ecmwf.${PDYm1}/ecmwf_glob_${PDYm1}12 
        grid2=${COMINecmwf}.${PDYm1}/ecmwf_glob_${PDYm1}12 
        for gfsfhr in 00 24 48 72 96 120
        do
            ecmwffhr=F`expr ${gfsfhr} + 24`
	    gfsfhr=F${gfsfhr}
		
export pgm=gdplot2_nc;. prep_step; startmsg
$GEMEXE/gdplot2_nc << EOF
\$MAPFIL= mepowo.gsf
DEVICE  = ${device}
MAP     = 1/1/1/yes
CLEAR   = yes
GAREA   = ${garea}
PROJ    = ${proj}
LATLON  = ${latlon}
GDFILE  = ${grid}
GDATTIM = ${gfsfhr}

SKIP    = 0            
PANEL   = 0
CONTUR  = 2
CLRBAR  = 
GLEVEL  = 500                                                                     
GVCORD  = PRES 
GDPFUN  = sm5s(hght)
LINE    = 5/1/3/2         
SCALE   = -1           
CTYPE   = c            
CINT    = 6            
FINT    = 
FLINE   = 
HLSYM   = 1;1//21//hw 
TEXT    = s/21//hw                                                                       
WIND    = 0              
REFVEC  =                                                                         
HILO    = 5/H#;L#//5/5;5/y
TITLE   = 5/-1/~ ? ${MDL} @ HGT (12Z YELLOW)|~${gareas} 12Z VS EC Y 12Z 500 HGT!0
l
run

CLEAR   = no
GDFILE  = ${grid2}
GDATTIM = ${ecmwffhr}
GDPFUN  = sm5s(hght)
LINE    = 6/1/3/2
HILO    = 6/H#;L#//5/5;5/y
TITLE   = 6/-2/~ ? ECMWF @ HGT (12Z YEST CYAN)!0
l
run

CLEAR   = yes
GLEVEL  = 0
GVCORD  = none
SCALE   = 0
GDPFUN  = sm5s(pmsl)
CINT    = 4                                           
GDFILE  = ${grid}
GDATTIM = ${gfsfhr}
LINE    = 5/1/3/2
HILO    = 5/H#;L#/1018-1060;900-1012/5/10;10/y
TITLE   = 5/-1/~ ? ${MDL} PMSL (12Z YELLOW)|~${gareas} 12Z VS EC Y 12Z PMSL!0
l
run

CLEAR   = no
GDFILE  = ${grid2}
GDPFUN  = sm5s(pmsl)
GDATTIM = ${ecmwffhr}
LINE    = 6/1/3/2
HILO    = 6/H#;L#/1018-1060;900-1012/5/10;10/y
TITLE   = 6/-2/~ ? ECMWF PMSL (12Z YEST CYAN)!0
l
run

EOF
export err=$?;err_chk
        done
        # COMPARE THE 1200 UTC GFS MODEL TO THE 1200 UTC NAM AND NGM
        grid="F-${MDL} | ${PDY2}/${cyc}00"
        grid2="F-NAMHPC | ${PDY2}/${cyc}00"
        # grid2ngm="F-NGMHPC | ${PDY2}/${cyc}00"
        for gfsfhr in 00 06 12 18 24 30 36 42 48 54 60 66 72 78 84
        do
            namfhr=F${gfsfhr}
        #   ngmfhr=F${gfsfhr}
            gfsfhr=F${gfsfhr}
		
export pgm=gdplot2_nc;. prep_step; startmsg
$GEMEXE/gdplot2_nc << EOF
\$MAPFIL= mepowo.gsf
DEVICE  = ${device}
MAP     = 1/1/1/yes
CLEAR   = yes
GAREA   = ${garea}
PROJ    = ${proj}
LATLON  = ${latlon} 
GDFILE  = ${grid}
GDATTIM = ${gfsfhr}

SKIP    = 0            
PANEL   = 0
CONTUR  = 2
CLRBAR  = 
GLEVEL  = 500                                                                     
GVCORD  = PRES 
GDPFUN  = sm5s(hght)
LINE    = 3/1/3/2         
SCALE   = -1           
TYPE    = c            
CINT    = 6            
FINT    = 
FLINE   = 
HLSYM   = 1;1//21//hw 
TEXT    = s/21//hw                                                                       
WIND    =               
REFVEC  =                                                                         
HILO    = 3/H#;L#//5/5;5/y
TITLE   = 3/-1/~ ? ${MDL} @ HGT (12Z YELLOW)|~${gareas} ${MDL}/NAM/NGM 500 HGT!0
l
run

CLEAR   = no
GDFILE  = ${grid2}
GDATTIM = ${namfhr}
GDPFUN  = sm5s(hght)
LINE    = 5/1/3/2
HILO    = 5/H#;L#//5/5;5/y
TITLE   = 5/-2/~ ? NAM @ HGT (12Z CYAN)!0
l
run

CLEAR   = yes
GLEVEL  = 0
GVCORD  = none
SCALE   = 0
GDPFUN  = sm5s(pmsl)
CINT    = 4                                           
GDFILE  = ${grid}
GDATTIM = ${gfsfhr}
LINE    = 3/1/3/2
HILO    = 3/H#;L#/1018-1060;900-1012/5/10;10/y
TITLE   = 3/-1/~ ? ${MDL} PMSL (12Z YELLOW)|~${gareas} ${MDL}/NAM/NGM PMSL!0
l
run

CLEAR   = no
GDFILE  = ${grid2}
GDPFUN  = sm5s(pmsl)
GDATTIM = ${namfhr}
LINE    = 5/1/3/2
HILO    = 5/H#;L#/1018-1060;900-1012/5/10;10/y
TITLE   = 5/-2/~ ? NAM PMSL (12Z CYAN)!0
l
run

EOF
export err=$?;err_chk
        done
    done
fi

if [ ${cyc} -eq 00 ] ; then
    grid="F-${MDL} | ${PDY2}/${cyc}00"
    for gareas in US NP 
    do
        if [ ${gareas} = US ] ; then
            garea="bwus" 
            proj=" "
            latlon="0"
        elif [ ${gareas} = NP ] ; then
            garea="5;-177;45;-72"
            proj="STR/90.0;-155.0;0.0"
            latlon="1/1/1/1/10"
        fi
        for runtime in 18 12 00y 002d
        do
            if [ ${runtime} = "18" ] ; then
                cyc2="18"
                desc="Y"
# BV            export HPCGFS=${MODEL}/gfs.${PDYm1}
                export HPCGFS=${COMINgempak}/${mdl}.${PDYm1}/${cyc2}/nawips

                grid2="F-GFSHPC | ${PDY2m1}/1800"
                add="06"
                testgfsfhr="120"
            elif [ ${runtime} = "12" ] ; then
                cyc2="12"
                desc="Y"
                export HPCGFS=${COMINgempak}/${mdl}.${PDYm1}/${cyc2}/nawips

                grid2="F-GFSHPC | ${PDY2m1}/1200"
                add="12"
                testgfsfhr="114"
            elif [ ${runtime} = "00y" ] ; then
                cyc2="00"
                desc="Y"
                export HPCGFS=${COMINgempak}/${mdl}.${PDYm1}/${cyc2}/nawips

                grid2="F-GFSHPC | ${PDY2m1}/0000"
                add="24"
                testgfsfhr="102"
            elif [ ${runtime} = "002d" ] ; then
                cyc2="00"
                desc="Y2"
                export HPCGFS=${COMINgempak}/${mdl}.${PDYm2}/${cyc2}/nawips

                grid2="F-GFSHPC | ${PDY2m2}/0000"
                add="48"
                testgfsfhr="96"
            fi
            gdpfun1="sm5s(hght)!sm5s(hght)"
            gdpfun2="sm5s(pmsl)!sm5s(pmsl)"
            line="5/1/3/2/2!6/1/3/2/2"
            hilo1="5/H#;L#//5/5;5/y!6/H#;L#//5/5;5/y"
            hilo2="5/H#;L#/1018-1060;900-1012/5/10;10/y!6/H#;L#/1018-1060;900-1012/5/10;10/y"
            hilo3="5/H#;L#//5/5;5/y"
            hilo4="5/H#;L#/1018-1060;900-1012/5/10;10/y"
            title1="5/-2/~ ? ^ ${MDL} @ HGT (${cyc}Z YELLOW)|^${gareas} ${cyc}Z VS ${desc} ${cyc2}Z 500 HGT!6/-3/~ ? ${MDL} @ HGT (${cyc2}Z ${desc} CYAN)"
            title2="5/-2/~ ? ^ ${MDL} PMSL (${cyc}Z YELLOW)|^${gareas} ${cyc}Z VS ${desc} ${cyc2}Z PMSL!6/-3/~ ? ${MDL} PMSL (${cyc2}Z ${desc} CYAN)"
            title3="5/-2/~ ? ^ ${MDL} @ HGT (${cyc}Z YELLOW)|^${gareas} ${cyc}Z VS ${desc} ${cyc2}Z 500 HGT"
            title4="5/-2/~ ? ^ ${MDL} PMSL (${cyc}Z YELLOW)|^${gareas} ${cyc}Z VS ${desc} ${cyc2}Z PMSL"
            for gfsfhr in 00 06 12 18 24 30 36 42 48 54 60 66 72 78 84 90 96 102 108 114 120 126
            do
                gfsoldfhr=F`expr ${gfsfhr} + ${add}`
                gfsfhr2=`echo ${gfsfhr}`
                gfsfhr=F${gfsfhr}
                if [ ${gfsfhr2} -gt ${testgfsfhr} ] ; then
                    grid="F-${MDL} | ${PDY2}/${cyc}00"
                    grid2=" "
                    gfsoldfhr=" "
                    gdpfun1="sm5s(hght)"
                    gdpfun2="sm5s(pmsl)"
                    line="5/1/3/2/2"
                    hilo1=`echo ${hilo3}`
                    hilo2=`echo ${hilo4}`
                    title1=`echo ${title3}`
                    title2=`echo ${title4}`
                fi

export pgm=gdplot2_nc;. prep_step; startmsg
$GEMEXE/gdplot2_nc << EOF
\$MAPFIL= mepowo.gsf
DEVICE  = ${device}
MAP     = 1/1/1/yes
CLEAR   = yes
GAREA   = ${garea}
PROJ    = ${proj} 
LATLON  = ${latlon}
SKIP    = 0            
PANEL   = 0
CONTUR  = 2
CLRBAR  = 
FINT    = 
FLINE   = 
REFVEC  =                                                                         
WIND    = 0 

GDFILE  = ${grid}  !${grid2}
GDATTIM = ${gfsfhr}!${gfsoldfhr}
GLEVEL  = 500                                                                    
GVCORD  = PRES
GDPFUN  = ${gdpfun1}
LINE    = ${line}
SCALE   = -1
CTYPE   = c
CINT    = 6
HLSYM   = 1.2;1.2//21//hw
TEXT    = 1/21//hw
HILO    = ${hilo1}
TITLE   = ${title1}
run

CLEAR   = yes
GLEVEL  = 0
GVCORD  = none
SCALE   = 0
GDPFUN  = ${gdpfun2}
CINT    = 4
HLSYM   = 1.2;1.2//21//hw
TEXT    = 1/21//hw
GDFILE  = ${grid}  !${grid2}
GDATTIM = ${gfsfhr}!${gfsoldfhr}
LINE    = ${line}
HILO    = ${hilo2}
TITLE   = ${title2}
run

EOF
export err=$?;err_chk
            done
        done
        # COMPARE THE 0000 UTC GFS MODEL TO THE 1200 UTC UKMET FROM YESTERDAY
        grid="F-${MDL} | ${PDY2}/${cyc}00"
        #XXW export HPCUKMET=${MODEL}/ukmet.${PDYm1}
        export HPCUKMET=${COMINukmet}.${PDYm1}
        grid2="F-UKMETHPC | ${PDY2m1}/1200"
        # for gfsfhr in 00 12 24 36 48 60 84 108
        for gfsfhr in 00 12 24 84 108
        do
            ukmetfhr=F`expr ${gfsfhr} + 12`
            gfsfhr=F${gfsfhr}
	    
export pgm=gdplot2_nc;. prep_step; startmsg
$GEMEXE/gdplot2_nc << EOF
\$MAPFIL= mepowo.gsf
DEVICE  = ${device}
MAP     = 1/1/1/yes
CLEAR   = yes
GAREA   = ${garea}
PROJ    = ${proj}
LATLON  = ${latlon}
GDFILE  = ${grid}
GDATTIM = ${gfsfhr}
SKIP    = 0            
PANEL   = 0
CONTUR  = 2
CLRBAR  = 
GLEVEL  = 500                                                                     
GVCORD  = PRES 
GDPFUN  = sm5s(hght)
LINE    = 5/1/3/2         
SCALE   = -1           
TYPE    = c            
CINT    = 6            
FINT    = 
FLINE   = 
HLSYM   = 1.2;1.2//21//hw 
TEXT    = s/21//hw                                                                       
WIND    =               
REFVEC  =                                                                         
HILO    = 5/H#;L#//5/5;5/y
TITLE   = 5/-1/~ ? ${MDL} @ HEIGHTS (00Z YELLOW)|~${gareas} 00Z VS UK Y 12Z 500 HGT!0
l
run

CLEAR   = no
GDFILE  = ${grid2}
GDATTIM = ${ukmetfhr}
GDPFUN  = sm5s(hght)
LINE    = 6/1/3/2
HILO    = 6/H#;L#//5/5;5/y
TITLE   = 6/-2/~ ? UKMET @ HEIGHTS (12Z YEST CYAN)!0
l
run

CLEAR   = yes
GLEVEL  = 0
GVCORD  = none
SCALE   = 0
GDPFUN  = sm5s(pmsl)
CINT    = 4                                           
HLSYM   = 1.2;1.2//21//hw                                                           
TEXT    = s/21//hw                                                                
GDFILE  = ${grid}
GDATTIM = ${gfsfhr}
LINE    = 5/1/3/2
HILO    = 5/H#;L#/1018-1060;900-1012/5/10;10/y
TITLE   = 5/-1/~ ? ${MDL} PMSL (00Z YELLOW) |~${gareas} 00Z VS UK Y 12Z PMSL!0
l
run

CLEAR   = no
GDFILE  = ${grid2}
GDPFUN  = sm5s(pmsl)
GDATTIM = ${ukmetfhr}
LINE    = 6/1/3/2
HILO    = 6/H#;L#/1018-1060;900-1012/5/10;10/y
TITLE   = 6/-2/~ ? UKMET PMSL (12Z YEST CYAN)!0
l
run

EOF
export err=$?;err_chk
        done
        # COMPARE THE 0000 UTC GFS MODEL TO THE 1200 UTC ECMWF FROM YESTERDAY
        grid="F-${MDL} | ${PDY2}/${cyc}00"
        # JY grid2="$COMROOT/nawips/prod/ecmwf.${PDYm1}/ecmwf_glob_${PDYm1}12"
        grid2="${COMINecmwf}.${PDYm1}/ecmwf_glob_${PDYm1}12"
        for gfsfhr in 12 36 60 84 108
        do
            ecmwffhr=F`expr ${gfsfhr} + 12`
            gfsfhr=F${gfsfhr}
	    
export pgm=gdplot2_nc;. prep_step; startmsg
$GEMEXE/gdplot2_nc << EOF
\$MAPFIL= mepowo.gsf
DEVICE  = ${device}
MAP     = 1/1/1/yes
CLEAR   = yes
GAREA   = ${garea}
PROJ    = ${proj}
LATLON  = ${latlon}
GDFILE  = ${grid}
GDATTIM = ${gfsfhr}
SKIP    = 0            
PANEL   = 0
CONTUR  = 2
CLRBAR  = 
GLEVEL  = 500                                                                     
GVCORD  = PRES 
GDPFUN  = sm5s(hght)
LINE    = 5/1/3/2         
SCALE   = -1           
TYPE    = c            
CINT    = 6            
FINT    = 
FLINE   = 
HLSYM   = 1.2;1.2//21//hw 
TEXT    = s/21//hw                                                                       
WIND    =               
REFVEC  =                                                                         
HILO    = 5/H#;L#//5/5;5/y
TITLE   = 5/-1/~ ? ${MDL} @ HGT (00Z YELLOW)|~${gareas} 00Z VS EC Y 12Z 500 HGT!0
l
run

CLEAR   = no
GDFILE  = ${grid2}
GDATTIM = ${ecmwffhr}
GDPFUN  = sm5s(hght)
LINE    = 6/1/3/2
HILO    = 6/H#;L#//5/5;5/y
TITLE   = 6/-2/~ ? ECMWF @ HGT (12Z YEST CYAN)!0
l
run

CLEAR   = yes
GLEVEL  = 0
GVCORD  = none
SCALE   = 0
GDPFUN  = sm5s(pmsl)
CINT    = 4                                           
HLSYM   = 1.2;1.2//21//hw                                                           
TEXT    = s/21//hw                                                                
GDFILE  = ${grid}
GDATTIM = ${gfsfhr}
LINE    = 5/1/3/2
HILO    = 5/H#;L#/1018-1060;900-1012/5/10;10/y
TITLE   = 5/-1/~ ? ${MDL} PMSL (00Z YELLOW) |~${gareas} 00Z VS EC Y 12Z PMSL!0
l
run

CLEAR   = no
GDFILE  = ${grid2}
GDPFUN  = sm5s(pmsl)
GDATTIM = ${ecmwffhr}
LINE    = 6/1/3/2
HILO    = 6/H#;L#/1018-1060;900-1012/5/10;10/y
TITLE   = 6/-2/~ ? ECMWF PMSL (12Z YEST CYAN)!0
l
run

EOF
export err=$?;err_chk
        done
        # COMPARE THE 0000 UTC GFS MODEL TO THE 0000 UTC NAM AND NGM
        grid="F-${MDL} | ${PDY2}/${cyc}00"
        grid2="F-NAMHPC | ${PDY2}/${cyc}00"
        for gfsfhr in 00 06 12 18 24 30 36 42 48 54 60 66 72 78 84
        do
            namfhr=F${gfsfhr}
            gfsfhr=F${gfsfhr}
		
export pgm=gdplot2_nc;. prep_step; startmsg
$GEMEXE/gdplot2_nc << EOF
\$MAPFIL= mepowo.gsf
DEVICE  = ${device}
MAP     = 1/1/1/yes
CLEAR   = yes
GAREA   = ${garea}
PROJ    = ${proj}
LATLON  = ${latlon}
GDFILE  = ${grid}
GDATTIM = ${gfsfhr}

SKIP    = 0            
PANEL   = 0
CONTUR  = 2
CLRBAR  = 
GLEVEL  = 500                                                                     
GVCORD  = PRES 
GDPFUN  = sm5s(hght)
LINE    = 3/1/3/2         
SCALE   = -1           
TYPE    = c            
CINT    = 6            
FINT    = 
FLINE   = 
HLSYM   = 1.2;1.2//21//hw 
TEXT    = s/21//hw                                                                       
WIND    =               
REFVEC  =                                                                         
HILO    = 3/H#;L#//5/5;5/y
TITLE   = 3/-1/~ ? ${MDL} @ HGT (00Z YELLOW)|~${gareas} ${MDL}/NAM/NGM 500 HGT!0
l
run

CLEAR   = no
GDFILE  = ${grid2}
GDATTIM = ${namfhr}
GDPFUN  = sm5s(hght)
LINE    = 5/1/3/2
HILO    = 5/H#;L#//5/5;5/y
TITLE   = 5/-2/~ ? NAM @ HGT (00Z CYAN)!0
l
run

CLEAR   = yes
GLEVEL  = 0
GVCORD  = none
SCALE   = 0
GDPFUN  = sm5s(pmsl)
CINT    = 4                                           
HLSYM   = 1.2;1.2//21//hw                                                           
TEXT    = s/21//hw                                                                
GDFILE  = ${grid}
GDATTIM = ${gfsfhr}
LINE    = 3/1/3/2
HILO    = 3/H#;L#/1018-1060;900-1012/5/10;10/y
TITLE   = 3/-1/~ ? ${MDL} PMSL (00Z YELLOW) |~${gareas} ${MDL}/NAM/NGM PMSL!0
l
run

CLEAR   = no
GDFILE  = ${grid2}
GDPFUN  = sm5s(pmsl)
GDATTIM = ${namfhr}
LINE    = 5/1/3/2
HILO    = 5/H#;L#/1018-1060;900-1012/5/10;10/y
TITLE   = 5/-2/~ ? NAM PMSL (CYAN)!0
l
run

EOF
export err=$?;err_chk
        done
    done
fi

if [ ${cyc} -eq 18 ] ; then
    grid="F-${MDL} | ${PDY2}/${cyc}00"
    for gareas in US NP
    do
        if [ ${gareas} = US ] ; then
            garea="bwus"
            proj=" "
            latlon="0"
        elif [ ${gareas} = NP ] ; then
            garea="5;-177;45;-72"
            proj="STR/90.0;-155.0;0.0"
            latlon="1/1/1/1/10"
        fi
        for runtime in 12 06 00 18y
        do
            if [ ${runtime} = "12" ] ; then
                cyc2="12"
                desc="T"
                grid2="F-${MDL} | ${PDY2}/1200"
                add="06"
                testgfsfhr="120"
            elif [ ${runtime} = "06" ] ; then
                cyc2="06"
                desc="T"
                grid2="F-${MDL} | ${PDY2}/0600"
                add="12"
                testgfsfhr="114"
            elif [ ${runtime} = "00" ] ; then
                cyc2="00"
                desc="T"
                grid2="F-${MDL} | ${PDY2}/0000"
                add="18"
                testgfsfhr="108"
            elif [ ${runtime} = "18y" ] ; then
                cyc2="18"
                desc="Y"
                export HPCGFS=${COMINgempak}/${mdl}.${PDYm1}/${cyc2}/nawips

                grid2="F-GFSHPC | ${PDY2m1}/1800"
                add="24"
                testgfsfhr="102"
            fi   
            gdpfun1="sm5s(hght)!sm5s(hght)"
            gdpfun2="sm5s(pmsl)!sm5s(pmsl)"
            line="5/1/3/2/2!6/1/3/2/2"
            hilo1="5/H#;L#//5/5;5/y!6/H#;L#//5/5;5/y"
            hilo2="5/H#;L#/1018-1060;900-1012/5/10;10/y!6/H#;L#/1018-1060;900-1012/5/10;10/y"
            hilo3="5/H#;L#//5/5;5/y"
            hilo4="5/H#;L#/1018-1060;900-1012/5/10;10/y"
            title1="5/-2/~ ? ^ ${MDL} @ HGT (${cyc}Z YELLOW)|^${gareas} ${cyc}Z VS ${desc} ${cyc2}Z 500 HGT!6/-3/~ ? ${MDL} @ HGT (${cyc2}Z ${desc} CYAN)"
            title2="5/-2/~ ? ^ ${MDL} PMSL (${cyc}Z YELLOW)|^${gareas} ${cyc}Z VS ${desc} ${cyc2}Z PMSL!6/-3/~ ? ${MDL} PMSL (${cyc2}Z ${desc} CYAN)"
            title3="5/-2/~ ? ^ ${MDL} @ HGT (${cyc}Z YELLOW)|^${gareas} ${cyc}Z VS ${desc} ${cyc2}Z 500 HGT"
            title4="5/-2/~ ? ^ ${MDL} PMSL (${cyc}Z YELLOW)|^${gareas} ${cyc}Z VS ${desc} ${cyc2}Z PMSL"
            for gfsfhr in 00 06 12 18 24 30 36 42 48 54 60 66 72 78 84 90 96 102 108 114 120 126
            do
                gfsoldfhr=F`expr ${gfsfhr} + ${add}`
                gfsfhr2=`echo ${gfsfhr}`
                gfsfhr="F${gfsfhr}"
                if [ ${gfsfhr2} -gt ${testgfsfhr} ] ; then
                    grid="F-${MDL} | ${PDY2}/${cyc}00"
                    grid2=" "
                    gfsoldfhr=" "
                    gdpfun1="sm5s(hght)"
                    gdpfun2="sm5s(pmsl)"
                    line="5/1/3/2/2"
                    hilo1=`echo ${hilo3}`
                    hilo2=`echo ${hilo4}`
                    title1=`echo ${title3}`
                    title2=`echo ${title4}`
                fi
export pgm=gdplot2_nc;. prep_step; startmsg
$GEMEXE/gdplot2_nc << EOF
\$MAPFIL= mepowo.gsf
DEVICE  = ${device}
MAP     = 1/1/1/yes
CLEAR   = yes
GAREA   = ${garea}
PROJ    = ${proj}
LATLON  = ${latlon}
SKIP    = 0     
PANEL   = 0
CONTUR  = 1
CLRBAR  =
FINT    =
FLINE   =
REFVEC  =
WIND    = 0

GDFILE  = ${grid}!${grid2}
GDATTIM = ${gfsfhr}!${gfsoldfhr}
GLEVEL  = 500   
GVCORD  = PRES
GDPFUN  = ${gdpfun1}
LINE    = ${line}
SCALE   = -1
TYPE    = c
CINT    = 6
HLSYM   = 1.2;1.2//21//hw
TEXT    = 1/21//hw
HILO    = ${hilo1}
TITLE   = ${title1}
run

CLEAR   = yes
GLEVEL  = 0
GVCORD  = none
SCALE   = 0
GDPFUN  = ${gdpfun2}
CINT    = 4
HLSYM   = 1.2;1.2//21//hw
TEXT    = 1/21//hw
GDFILE  = ${grid}  !${grid2}
GDATTIM = ${gfsfhr}!${gfsoldfhr}
LINE    = ${line}
HILO    = ${hilo2}
TITLE   = ${title2}
run

ex
EOF
export err=$?;err_chk
            done
        done
    done
fi

if [ ${cyc} -eq 06 ] ; then
    grid="F-${MDL} | ${PDY2}/${cyc}00"
    for gareas in US NP
    do
        if [ ${gareas} = US ] ; then
            garea="bwus"
            proj=" "
            latlon="0"
        elif [ ${gareas} = NP ] ; then
            garea="5;-177;45;-72"
            proj="STR/90.0;-155.0;0.0"
            latlon="1/1/1/1/10"
        fi
        for runtime in 00 18 12 06
        do
            if [ ${runtime} -eq 00 ] ; then
                cyc2="00"
                desc="T"
                grid2="F-${MDL} | ${PDY2}/0000"
                add="06"
                testgfsfhr="120"
            elif [ ${runtime} -eq 18 ] ; then
                cyc2="18"
                desc="Y"
                export HPCGFS=${COMINgempak}/${mdl}.${PDYm1}/${cyc2}/nawips

                grid2="F-GFSHPC | ${PDY2m1}/1800"
                add="12"
                testgfsfhr="114"
            elif [ ${runtime} -eq 12 ] ; then
                cyc2="12"
                desc="Y"
                export HPCGFS=${COMINgempak}/${mdl}.${PDYm1}/${cyc2}/nawips

                grid2="F-GFSHPC | ${PDY2m1}/1200"
                add="18"
                testgfsfhr="108"
            elif [ ${runtime} -eq 06 ] ; then
                cyc2="06"
                desc="Y"
                export HPCGFS=${COMINgempak}/${NET}/${envir}/${mdl}.${PDYm1}/${cyc2}/nawips

                grid2="F-GFSHPC | ${PDY2m1}/0600"
                add="24"
                testgfsfhr="102"
            fi   
            gdpfun1="sm5s(hght)!sm5s(hght)"
            gdpfun2="sm5s(pmsl)!sm5s(pmsl)"
            line="5/1/3/2/2!6/1/3/2/2"
            hilo1="5/H#;L#//5/5;5/y!6/H#;L#//5/5;5/y"
            hilo2="5/H#;L#/1018-1060;900-1012/5/10;10/y!6/H#;L#/1018-1060;900-1012/5/10;10/y"
            hilo3="5/H#;L#//5/5;5/y"
            hilo4="5/H#;L#/1018-1060;900-1012/5/10;10/y"
            title1="5/-2/~ ? ^ ${MDL} @ HGT (${cyc}Z YELLOW)|^${gareas} ${cyc}Z VS ${desc} ${cyc2}Z 500 HGT!6/-3/~ ? ${MDL} @ HGT (${cyc2}Z ${desc} CYAN)"
            title2="5/-2/~ ? ^ ${MDL} PMSL (${cyc}Z YELLOW)|^${gareas} ${cyc}Z VS ${desc} ${cyc2}Z PMSL!6/-3/~ ? ${MDL} PMSL (${cyc2}Z ${desc} CYAN)"
            title3="5/-2/~ ? ^ ${MDL} @ HGT (${cyc}Z YELLOW)|^${gareas} ${cyc}Z VS ${desc} ${cyc2}Z 500 HGT"
            title4="5/-2/~ ? ^ ${MDL} PMSL (${cyc}Z YELLOW)|^${gareas} ${cyc}Z VS ${desc} ${cyc2}Z PMSL"
            for gfsfhr in 00 06 12 18 24 30 36 42 48 54 60 66 72 78 84 90 96 102 108 114 120 126
            do
                gfsoldfhr=F`expr ${gfsfhr} + ${add}`
                gfsfhr2=`echo ${gfsfhr}`
                gfsfhr="F${gfsfhr}"
                if [ ${gfsfhr2} -gt ${testgfsfhr} ] ; then
                    grid="F-${MDL} | ${PDY2}/${cyc}00"
                    grid2=" "
                    gfsoldfhr=" "
                    gdpfun1="sm5s(hght)"
                    gdpfun2="sm5s(pmsl)"
                    line="5/1/3/2/2"
                    hilo1=`echo ${hilo3}`
                    hilo2=`echo ${hilo4}`
                    title1=`echo ${title3}`
                    title2=`echo ${title4}`
                fi
export pgm=gdplot2_nc;. prep_step; startmsg
$GEMEXE/gdplot2_nc << EOF
\$MAPFIL= mepowo.gsf
DEVICE  = ${device}
MAP     = 1/1/1/yes
CLEAR   = yes
GAREA   = ${garea}
PROJ    = ${proj}
LATLON  = ${latlon}
SKIP    = 0     
PANEL   = 0
CONTUR  = 1
CLRBAR  =
FINT    =
FLINE   =
REFVEC  =
WIND    = 0

GDFILE  = ${grid}!${grid2}
GDATTIM = ${gfsfhr}!${gfsoldfhr}
GLEVEL  = 500   
GVCORD  = PRES
GDPFUN  = ${gdpfun1}
LINE    = ${line}
SCALE   = -1
TYPE    = c
CINT    = 6
HLSYM   = 1.2;1.2//21//hw
TEXT    = 1/21//hw
HILO    = ${hilo1}
TITLE   = ${title1}
run

CLEAR   = yes
GLEVEL  = 0
GVCORD  = none
SCALE   = 0
GDPFUN  = ${gdpfun2}
CINT    = 4
HLSYM   = 1.2;1.2//21//hw
TEXT    = 1/21//hw
GDFILE  = ${grid}  !${grid2}
GDATTIM = ${gfsfhr}!${gfsoldfhr}
LINE    = ${line}
HILO    = ${hilo2}
TITLE   = ${title2}
run

ex
EOF
export err=$?;err_chk
            done
        done
    done
fi

####################################################
# GEMPAK DOES NOT ALWAYS HAVE A NON ZERO RETURN CODE
# WHEN IT CAN NOT PRODUCE THE DESIRED GRID.  CHECK
# FOR THIS CASE HERE.
#####################################################
ls -l $metaname
export err=$?;export pgm="GEMPAK CHECK FILE";err_chk
if [ $SENDCOM = "YES" ] ; then
   mv ${metaname} ${COMOUT}/${mdl}_${PDY}_${cyc}_us_${metatype}
   if [ $SENDDBN = "YES" ] ; then
      ${DBNROOT}/bin/dbn_alert MODEL ${DBN_ALERT_TYPE} $job \
      ${COMOUT}/${mdl}_${PDY}_${cyc}_us_${metatype}
    if [ $DBN_ALERT_TYPE = "GFS_METAFILE_LAST" ] ; then
      DBN_ALERT_TYPE=GFS_METAFILE
      ${DBNROOT}/bin/dbn_alert MODEL ${DBN_ALERT_TYPE} $job \
       ${COMOUT}/${mdl}_${PDY}_${cyc}_us_${metatype}
    fi
    if [ $fhr -eq 126 ] ; then
     ${DBNROOT}/bin/dbn_alert MODEL GFS_METAFILE_LAST $job \
       ${COMOUT}/${mdl}_${PDY}_${cyc}_us_${metatype}
    fi
   fi
fi


exit<|MERGE_RESOLUTION|>--- conflicted
+++ resolved
@@ -27,11 +27,7 @@
 #
 export PS4='COMP:$SECONDS + '
 rm -Rf $DATA/COMP $DATA/GEMPAK_META
-<<<<<<< HEAD
-mkdir -p $DATA/COMP  $DATA/GEMPAK_META
-=======
 mkdir -p -m 775 $DATA/COMP  $DATA/GEMPAK_META
->>>>>>> 453fba4e
 cd $DATA/COMP
 cp $FIXgempak/datatype.tbl datatype.tbl
 
