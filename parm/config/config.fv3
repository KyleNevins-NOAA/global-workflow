#!/bin/ksh -x

########## config.fv3 ##########
# FV3 model resolution specific parameters
# e.g. time-step, processor layout, physics and dynamics parameters
# This config sets default variables for FV3 for a given resolution
# User can over-ride after sourcing this config file

if [ $# -ne 1 ]; then

    echo "Must specify an input resolution argument to set variables!"
    echo "argument can be any one of the following:"
    echo "C48 C96 C192 C384 C768 C1152 C3072"
    exit 1

fi

case_in=$1

echo "BEGIN: config.fv3"


if [[ "$machine" = "WCOSS_DELL_P3" ]]; then
   export npe_node_max=28
elif [[ "$machine" = "WCOSS_C" ]]; then
   export npe_node_max=24
elif [[ "$machine" = "THEIA" ]]; then
   export npe_node_max=24
elif [[ "$machine" = "JET" ]]; then
   export npe_node_max=24
elif [[ "$machine" = "HERA" ]]; then
   export npe_node_max=40
fi


# (Standard) Model resolution dependent variables
case $case_in in
    "C48")
        export DELTIM=450
        export layout_x=2
        export layout_y=4
        export layout_x_gfs=2
        export layout_y_gfs=4
        export nth_fv3=1
<<<<<<< HEAD
        export nth_efcs=1
=======
        export npe_node_fcst=$(echo "$npe_node_max/$nth_fv3" |bc)
>>>>>>> ba63c4f8
        export cdmbgwd="0.071,2.1,1.0,1.0"  # mountain blocking, ogwd, cgwd, cgwd src scaling
        export WRITE_GROUP=1
        export WRTTASK_PER_GROUP=$npe_node_max
        export WRITE_GROUP_GFS=1
        export WRTTASK_PER_GROUP_GFS=$npe_node_max
        export WRTIOBUF="4M"
        ;;
    "C96")
        export DELTIM=450
        export layout_x=4
        export layout_y=4
        export layout_x_gfs=4
        export layout_y_gfs=4
        export nth_fv3=1
<<<<<<< HEAD
        export nth_efcs=1
=======
        export npe_node_fcst=$(echo "$npe_node_max/$nth_fv3" |bc)
>>>>>>> ba63c4f8
        export cdmbgwd="0.14,1.8,1.0,1.0"  # mountain blocking, ogwd, cgwd, cgwd src scaling
        export WRITE_GROUP=1
        export WRTTASK_PER_GROUP=$npe_node_max
        export WRITE_GROUP_GFS=1
        export WRTTASK_PER_GROUP_GFS=$npe_node_max
        export WRTIOBUF="4M"
        ;;
    "C192")
        export DELTIM=450
        export layout_x=4
        export layout_y=6
        export layout_x_gfs=4
        export layout_y_gfs=6
<<<<<<< HEAD
        export npe_wav=70
        export nth_fv3=2
        export nth_efcs=1
=======
        export nth_fv3=2
        export npe_node_fcst=$(echo "$npe_node_max/$nth_fv3" |bc)
>>>>>>> ba63c4f8
        export cdmbgwd="0.23,1.5,1.0,1.0"  # mountain blocking, ogwd, cgwd, cgwd src scaling
        export WRITE_GROUP=1
        export WRTTASK_PER_GROUP=$npe_node_max
        export WRITE_GROUP_GFS=2
        export WRTTASK_PER_GROUP_GFS=$npe_node_max
        export WRTIOBUF="8M"
        ;;
    "C384")
        export DELTIM=240
        export layout_x=8
        export layout_y=8
        export layout_x_gfs=6
        export layout_y_gfs=6
<<<<<<< HEAD
        export npe_wav=270
        export nth_fv3=4
        export nth_efcs=1
        export cdmbgwd="1.1,0.72,1.0,1.0"  # mountain blocking, ogwd, cgwd, cgwd src scaling
        export WRITE_GROUP=7
        export WRTTASK_PER_GROUP=28
=======
        export nth_fv3=1
        export npe_node_fcst=$(echo "$npe_node_max/$nth_fv3" |bc)
        export cdmbgwd="1.1,0.72,1.0,1.0"  # mountain blocking, ogwd, cgwd, cgwd src scaling
        export WRITE_GROUP=1
        export WRTTASK_PER_GROUP=$npe_node_max
>>>>>>> ba63c4f8
        export WRITE_GROUP_GFS=2
        export WRTTASK_PER_GROUP_GFS=$npe_node_max
        export WRTIOBUF="16M"
        ;;
    "C768")
        export DELTIM=150
<<<<<<< HEAD
        export layout_x=16
        export layout_y=12
        export layout_x_gfs=16
        export layout_y_gfs=12
        export npe_node_fcst=7 
        export npe_wav=270
        export nth_fv3=4
        export nth_efcs=1
        export cdmbgwd="4.0,0.15,1.0,1.0"  # mountain blocking, ogwd, cgwd, cgwd src scaling
        export WRITE_GROUP=6
        export WRTTASK_PER_GROUP=60
        export WRITE_GROUP_GFS=6
        export WRTTASK_PER_GROUP_GFS=60
=======
        export layout_x=12
        export layout_y=8
        export layout_x_gfs=12
        export layout_y_gfs=8
        export nth_fv3=4
        export npe_node_fcst=$(echo "$npe_node_max/$nth_fv3" |bc)
        export cdmbgwd="4.0,0.15,1.0,1.0"  # mountain blocking, ogwd, cgwd, cgwd src scaling
        export WRITE_GROUP=2
        export WRTTASK_PER_GROUP=$(echo "2*$npe_node_max" |bc)
        export WRITE_GROUP_GFS=2
        export WRTTASK_PER_GROUP_GFS=$(echo "2*$npe_node_max" |bc)
>>>>>>> ba63c4f8
        export WRTIOBUF="32M"
        ;;
    "C1152")
        export DELTIM=120
        export layout_x=8
        export layout_y=16
        export layout_x_gfs=8
        export layout_y_gfs=16
        export nth_fv3=4
<<<<<<< HEAD
        export nth_efcs=1
=======
        export npe_node_fcst=$(echo "$npe_node_max/$nth_fv3" |bc)
>>>>>>> ba63c4f8
        export cdmbgwd="4.0,0.10,1.0,1.0"  # mountain blocking, ogwd, cgwd, cgwd src scaling
        export WRITE_GROUP=4
        export WRTTASK_PER_GROUP=$(echo "2*$npe_node_max" |bc)
        export WRITE_GROUP_GFS=4
        export WRTTASK_PER_GROUP_GFS=$(echo "2*$npe_node_max" |bc)
        export WRTIOBUF="48M"
        ;;
    "C3072")
        export DELTIM=90
        export layout_x=16
        export layout_y=32
        export layout_x_gfs=16
        export layout_y_gfs=32
        export nth_fv3=4
<<<<<<< HEAD
        export nth_efcs=1
=======
        export npe_node_fcst=$(echo "$npe_node_max/$nth_fv3" |bc)
>>>>>>> ba63c4f8
        export cdmbgwd="4.0,0.05,1.0,1.0"  # mountain blocking, ogwd, cgwd, cgwd src scaling
        export WRITE_GROUP=4
        export WRTTASK_PER_GROUP=$(echo "3*$npe_node_max" |bc)
        export WRITE_GROUP_GFS=4
        export WRTTASK_PER_GROUP_GFS=$(echo "3*$npe_node_max" |bc)
        export WRTIOBUF="64M"
        ;;
    *)
        echo "grid $case_in not supported, ABORT!"
        exit 1
        ;;
esac

echo "END: config.fv3"<|MERGE_RESOLUTION|>--- conflicted
+++ resolved
@@ -42,11 +42,8 @@
         export layout_x_gfs=2
         export layout_y_gfs=4
         export nth_fv3=1
-<<<<<<< HEAD
         export nth_efcs=1
-=======
         export npe_node_fcst=$(echo "$npe_node_max/$nth_fv3" |bc)
->>>>>>> ba63c4f8
         export cdmbgwd="0.071,2.1,1.0,1.0"  # mountain blocking, ogwd, cgwd, cgwd src scaling
         export WRITE_GROUP=1
         export WRTTASK_PER_GROUP=$npe_node_max
@@ -61,11 +58,8 @@
         export layout_x_gfs=4
         export layout_y_gfs=4
         export nth_fv3=1
-<<<<<<< HEAD
         export nth_efcs=1
-=======
         export npe_node_fcst=$(echo "$npe_node_max/$nth_fv3" |bc)
->>>>>>> ba63c4f8
         export cdmbgwd="0.14,1.8,1.0,1.0"  # mountain blocking, ogwd, cgwd, cgwd src scaling
         export WRITE_GROUP=1
         export WRTTASK_PER_GROUP=$npe_node_max
@@ -79,14 +73,10 @@
         export layout_y=6
         export layout_x_gfs=4
         export layout_y_gfs=6
-<<<<<<< HEAD
         export npe_wav=70
         export nth_fv3=2
         export nth_efcs=1
-=======
-        export nth_fv3=2
         export npe_node_fcst=$(echo "$npe_node_max/$nth_fv3" |bc)
->>>>>>> ba63c4f8
         export cdmbgwd="0.23,1.5,1.0,1.0"  # mountain blocking, ogwd, cgwd, cgwd src scaling
         export WRITE_GROUP=1
         export WRTTASK_PER_GROUP=$npe_node_max
@@ -100,53 +90,32 @@
         export layout_y=8
         export layout_x_gfs=6
         export layout_y_gfs=6
-<<<<<<< HEAD
         export npe_wav=270
         export nth_fv3=4
         export nth_efcs=1
         export cdmbgwd="1.1,0.72,1.0,1.0"  # mountain blocking, ogwd, cgwd, cgwd src scaling
-        export WRITE_GROUP=7
-        export WRTTASK_PER_GROUP=28
-=======
-        export nth_fv3=1
         export npe_node_fcst=$(echo "$npe_node_max/$nth_fv3" |bc)
-        export cdmbgwd="1.1,0.72,1.0,1.0"  # mountain blocking, ogwd, cgwd, cgwd src scaling
         export WRITE_GROUP=1
         export WRTTASK_PER_GROUP=$npe_node_max
->>>>>>> ba63c4f8
         export WRITE_GROUP_GFS=2
         export WRTTASK_PER_GROUP_GFS=$npe_node_max
         export WRTIOBUF="16M"
         ;;
     "C768")
         export DELTIM=150
-<<<<<<< HEAD
-        export layout_x=16
-        export layout_y=12
-        export layout_x_gfs=16
-        export layout_y_gfs=12
-        export npe_node_fcst=7 
-        export npe_wav=270
-        export nth_fv3=4
-        export nth_efcs=1
-        export cdmbgwd="4.0,0.15,1.0,1.0"  # mountain blocking, ogwd, cgwd, cgwd src scaling
-        export WRITE_GROUP=6
-        export WRTTASK_PER_GROUP=60
-        export WRITE_GROUP_GFS=6
-        export WRTTASK_PER_GROUP_GFS=60
-=======
         export layout_x=12
         export layout_y=8
         export layout_x_gfs=12
         export layout_y_gfs=8
+        export npe_wav=270
         export nth_fv3=4
+        export nth_efcs=1
         export npe_node_fcst=$(echo "$npe_node_max/$nth_fv3" |bc)
         export cdmbgwd="4.0,0.15,1.0,1.0"  # mountain blocking, ogwd, cgwd, cgwd src scaling
         export WRITE_GROUP=2
         export WRTTASK_PER_GROUP=$(echo "2*$npe_node_max" |bc)
         export WRITE_GROUP_GFS=2
         export WRTTASK_PER_GROUP_GFS=$(echo "2*$npe_node_max" |bc)
->>>>>>> ba63c4f8
         export WRTIOBUF="32M"
         ;;
     "C1152")
@@ -156,11 +125,8 @@
         export layout_x_gfs=8
         export layout_y_gfs=16
         export nth_fv3=4
-<<<<<<< HEAD
         export nth_efcs=1
-=======
         export npe_node_fcst=$(echo "$npe_node_max/$nth_fv3" |bc)
->>>>>>> ba63c4f8
         export cdmbgwd="4.0,0.10,1.0,1.0"  # mountain blocking, ogwd, cgwd, cgwd src scaling
         export WRITE_GROUP=4
         export WRTTASK_PER_GROUP=$(echo "2*$npe_node_max" |bc)
@@ -175,11 +141,8 @@
         export layout_x_gfs=16
         export layout_y_gfs=32
         export nth_fv3=4
-<<<<<<< HEAD
         export nth_efcs=1
-=======
         export npe_node_fcst=$(echo "$npe_node_max/$nth_fv3" |bc)
->>>>>>> ba63c4f8
         export cdmbgwd="4.0,0.05,1.0,1.0"  # mountain blocking, ogwd, cgwd, cgwd src scaling
         export WRITE_GROUP=4
         export WRTTASK_PER_GROUP=$(echo "3*$npe_node_max" |bc)
