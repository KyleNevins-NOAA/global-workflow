#!/bin/ksh -x

########## config.prep ##########
# Prep step specific

echo "BEGIN: config.prep"

# Get task specific resources
. $EXPDIR/config.resources prep

export DO_MAKEPREPBUFR="YES"   # if NO, will copy prepbufr from globaldump

# Relocation and syndata QC
export PROCESS_TROPCY=${PROCESS_TROPCY:-NO}
[[ $RUN_ENVIR == "nco" && $envir == "prod" ]] && export PROCESS_TROPCY="YES"
export DO_RELOCATE="NO"
export TROPCYQCRELOSH="$HOMEgfs/scripts/exglobal_atmos_tropcy_qc_reloc.sh"
export SENDCOM=YES

export COMINsyn=${COMINsyn:-${COMROOT}/gfs/prod/syndat}

export HOMERELO=$HOMEgfs
export EXECRELO=${HOMERELO}/exec
export FIXRELO=${HOMERELO}/fix/fix_am
export USHRELO=${HOMERELO}/ush

# Adjust observation error for GFS v16 parallels
#
#   NOTE:  Remember to set OBERROR in config.anal as PRVT is set below
#
# Set default prepobs_errtable.global
export PRVT=$FIXgsi/prepobs_errtable.global


<<<<<<< HEAD
# Set prepobs.errtable.global for start of GFS v16 parallels
if [[ "$CDATE" -ge "2019021900" && "$CDATE" -lt "2019110706" ]]; then
    export PRVT=$FIXgsi/gfsv16_historical/prepobs_errtable.global.2019021900
fi

# Place GOES-15 AMVs in monitor, assimilate GOES-17 AMVs, assimilate KOMPSAT-5 gps
  if [[ "$CDATE" -ge "2019110706" && "$CDATE" -lt "2020040718" ]]; then
     export PRVT=$FIXgsi/gfsv16_historical/prepobs_errtable.global.2019110706
  fi

#NOTE:
=======
# Set prepobs.errtable.global for GFS v16 retrospective parallels
if [[ $RUN_ENVIR == "emc" ]]; then
    if [[ "$CDATE" -ge "2019021900" && "$CDATE" -lt "2019110706" ]]; then
	export PRVT=$FIXgsi/gfsv16_historical/prepobs_errtable.global.2019021900
    fi

#   Place GOES-15 AMVs in monitor, assimilate GOES-17 AMVs, assimilate KOMPSAT-5 gps
    if [[ "$CDATE" -ge "2019110706" && "$CDATE" -lt "2020040718" ]]; then
	export PRVT=$FIXgsi/gfsv16_historical/prepobs_errtable.global.2019110706
    fi

#   NOTE:
>>>>>>> fc727f40
#   As of 2020040718, gfsv16_historical/prepobs_errtable.global.2020040718 is
#   identical to ../prepobs_errtable.global.  Thus, the logic below is not
#   needed at this time

<<<<<<< HEAD
# Set observation errors for type 135 (T) & 235 (uv) Canadian AMDAR observations
##if [[ "$CDATE" -ge "2020040718" && "$CDATE" -lt "YYYMMDDHH" ]]; then
##    export PRVT=$EXPDIR/prepobs_errtable.global
##fi
=======
#   Set observation errors for type 135 (T) & 235 (uv) Canadian AMDAR observations
#   if [[ "$CDATE" -ge "2020040718" && "$CDATE" -lt "YYYMMDDHH" ]]; then
#     export PRVT=$EXPDIR/prepobs_errtable.global
#   fi

fi
>>>>>>> fc727f40

echo "END: config.prep"<|MERGE_RESOLUTION|>--- conflicted
+++ resolved
@@ -32,19 +32,6 @@
 export PRVT=$FIXgsi/prepobs_errtable.global
 
 
-<<<<<<< HEAD
-# Set prepobs.errtable.global for start of GFS v16 parallels
-if [[ "$CDATE" -ge "2019021900" && "$CDATE" -lt "2019110706" ]]; then
-    export PRVT=$FIXgsi/gfsv16_historical/prepobs_errtable.global.2019021900
-fi
-
-# Place GOES-15 AMVs in monitor, assimilate GOES-17 AMVs, assimilate KOMPSAT-5 gps
-  if [[ "$CDATE" -ge "2019110706" && "$CDATE" -lt "2020040718" ]]; then
-     export PRVT=$FIXgsi/gfsv16_historical/prepobs_errtable.global.2019110706
-  fi
-
-#NOTE:
-=======
 # Set prepobs.errtable.global for GFS v16 retrospective parallels
 if [[ $RUN_ENVIR == "emc" ]]; then
     if [[ "$CDATE" -ge "2019021900" && "$CDATE" -lt "2019110706" ]]; then
@@ -57,23 +44,15 @@
     fi
 
 #   NOTE:
->>>>>>> fc727f40
 #   As of 2020040718, gfsv16_historical/prepobs_errtable.global.2020040718 is
 #   identical to ../prepobs_errtable.global.  Thus, the logic below is not
 #   needed at this time
 
-<<<<<<< HEAD
-# Set observation errors for type 135 (T) & 235 (uv) Canadian AMDAR observations
-##if [[ "$CDATE" -ge "2020040718" && "$CDATE" -lt "YYYMMDDHH" ]]; then
-##    export PRVT=$EXPDIR/prepobs_errtable.global
-##fi
-=======
 #   Set observation errors for type 135 (T) & 235 (uv) Canadian AMDAR observations
 #   if [[ "$CDATE" -ge "2020040718" && "$CDATE" -lt "YYYMMDDHH" ]]; then
 #     export PRVT=$EXPDIR/prepobs_errtable.global
 #   fi
 
 fi
->>>>>>> fc727f40
 
 echo "END: config.prep"