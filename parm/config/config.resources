#!/bin/ksh -x

########## config.resources ##########
# Set resource information for job tasks
# e.g. walltime, node, cores per node, memory etc.

if [ $# -ne 1 ]; then

    echo "Must specify an input task argument to set resource variables!"
    echo "argument can be any one of the following:"
    echo "anal fcst post vrfy metp arch"
    echo "eobs eomg eupd ecen efcs epos earc"
    echo "postsnd awips gempak"
    exit 1

fi

step=$1

echo "BEGIN: config.resources"

if [[ "$machine" = "WCOSS_DELL_P3" ]]; then
   export npe_node_max=28
elif [[ "$machine" = "WCOSS_C" ]]; then
   export npe_node_max=24
elif [[ "$machine" = "THEIA" ]]; then
   export npe_node_max=24
elif [[ "$machine" = "JET" ]]; then
   export npe_node_max=24
elif [[ "$machine" = "HERA" ]]; then
   export npe_node_max=40
fi

if [ $step = "prep" -o $step = "prepbufr" ]; then

    eval "export wtime_$step='00:45:00'"
    eval "export npe_$step=4"
    eval "export npe_node_$step=4"
    eval "export nth_$step=1"

elif [ $step = "anal" ]; then

    export wtime_anal="02:30:00"
    export nth_cycle=$npe_node_max
    export npe_anal=160
    export npe_node_anal=2
    export nth_anal=12
    if [[ "$machine" = "WCOSS_DELL_P3" ]]; then
      export nth_anal=14
    fi
    if [[ "$machine" != "WCOSS_C" ]]; then
     if [ $CASE = "C384" -o $CASE = "C192" -o $CASE = "C96" -o $CASE = "C48" ]; then
      export npe_anal=84
      export nth_anal=4
      export npe_node_anal=$(echo "$npe_node_max / $nth_anal" | bc)
      if [[ "$machine" = "WCOSS_DELL_P3" ]]; then
        export npe_node_anal=7
      fi
     fi
    fi
    if [[ "$machine" == "WCOSS_C" ]]; then
        export memory_anal="3072M"
    fi

elif [ $step = "gldas" ]; then

    export wtime_gldas="02:00:00"
    export npe_gldas=96  
    export nth_gldas=1 
    export npe_node_gldas=24
    export npe_gaussian=6  
    export nth_gaussian=1 
    export npe_node_gaussian=6  
    if [[ "$machine" = "WCOSS_DELL_P3" ]]; then
        export npe_gldas=112 
        export npe_node_gldas=28
    fi
    if [[ "$machine" == "WCOSS_C" ]]; then
        export memory_gldas="3072M"
    fi

elif [ $step = "fcst" ]; then

    if [[ "$machine" == "WCOSS_DELL" ]]; then
      export npe_node_max=24
    fi
    export wtime_fcst="01:00:00"
    export wtime_fcst_gfs="06:00:00"
    export npe_fcst=$(echo "$layout_x * $layout_y * 6" | bc)
    export npe_fcst_gfs=$(echo "$layout_x_gfs * $layout_y_gfs * 6" | bc)
    export nth_fcst=${nth_fv3:-2}
    #export npe_node_fcst=${npe_node_fcst:-12}
    export npe_node_fcst=$(echo "$npe_node_max / $nth_fcst" | bc)
    if [[ "$machine" == "WCOSS_C" ]]; then
        export memory_fcst="1024M"
    fi

elif [ $step = "post" ]; then

    export wtime_post="00:30:00"
    export wtime_post_gfs="01:30:00"
    export npe_post=144
    export nth_post=1
    export npe_node_dwn=$npe_node_max
    if [ $CASE = "C384" -o $CASE = "C192" -o $CASE = "C96" -o $CASE = "C48" ]; then
      export wtime_post="00:10:00"
      export wtime_post_gfs="00:30:00"
      export npe_post=$(echo "$npe_node_max * 2" | bc)
    fi
    export npe_node_post=$(echo "$npe_node_max / $nth_post" | bc)
    if [[ "$machine" == "WCOSS_C" ]]; then
        export memory_post="3072M"
    fi

elif [ $step = "vrfy" ]; then

    export wtime_vrfy="03:00:00"
    if [[ "$machine" == "HERA" ]]; then
      export wtime_vrfy_gfs="08:00:00"
    else
      export wtime_vrfy_gfs="06:00:00"
    fi
    export npe_vrfy=1
    export nth_vrfy=1
    export npe_node_vrfy=1
    export npe_vrfy_gfs=1
    export npe_node_vrfy_gfs=1
    if [[ "$machine" == "WCOSS_C" ]]; then
	    export memory_vrfy="3072M"
    elif [[ "$machine" == "THEIA" ]]; then
	    export memory_vrfy="16384M"
    fi

elif [ $step = "metp" ]; then
    
    export nth_metp=1
    export wtime_metp="03:00:00"
    export npe_metp=4
    export npe_node_metp=4
    export wtime_metp_gfs="06:00:00"
    export npe_metp_gfs=4
    export npe_node_metp_gfs=4
    if [[ "$machine" == "WCOSS_C" ]]; then
            export memory_metp="3072M"
    elif [[ "$machine" == "THEIA" ]]; then
            export memory_metp="16384M"
    fi

elif [ $step = "arch" -o $step = "earc" -o $step = "getic" ]; then

    eval "export wtime_$step='06:00:00'"
    eval "export npe_$step=1"
    eval "export npe_node_$step=1"
    eval "export nth_$step=1"
    eval "export memory_$step=2048M"

elif [ $step = "eobs" -o $step = "eomg" ]; then

    export wtime_eobs="00:30:00"
    export wtime_eomg="01:00:00"
<<<<<<< HEAD
    export npe_eobs=84
    export nth_eobs=2
    export npe_node_eobs=12
    if [[ "$machine" = "WCOSS_DELL_P3" ]]; then
        export npe_node_eobs=14
=======
    if [ $CASE = "C768" ]; then
      export npe_eobs=84
    elif [ $CASE = "C384" ]; then
      export npe_eobs=42
    elif [ $CASE = "C192" ]; then
      export npe_eobs=28
    elif [ $CASE = "C96" -o $CASE = "C48" ]; then
      export npe_eobs=14
>>>>>>> 37a3bd27
    fi
    export nth_eobs=2
    export npe_node_eobs=$(echo "$npe_node_max / $nth_eobs" | bc)
    if [[ "$machine" == "WCOSS_C" ]]; then
        export memory_eobs="3072M"
    fi

elif [ $step = "eupd" ]; then

    export wtime_eupd="00:30:00"
    if [ $CASE = "C768" ]; then
      export npe_eupd=240
      export nth_eupd=6
      if [[ "$machine" = "WCOSS_DELL_P3" ]]; then
        export nth_eupd=7
      fi
    elif [ $CASE = "C384" ]; then
      export npe_eupd=84
      export nth_eupd=2
    elif [ $CASE = "C192" -o $CASE = "C96" -o $CASE = "C48" ]; then
      export npe_eupd=42
      export nth_eupd=2
    fi
    export npe_node_eupd=$(echo "$npe_node_max / $nth_eupd" | bc)
    if [[ "$machine" == "WCOSS_C" ]]; then
        export memory_eupd="3072M"
    fi

elif [ $step = "ecen" ]; then

    export wtime_ecen="00:30:00"
    export npe_ecen=80
    export nth_ecen=6
    export npe_node_ecen=4
    if [ $CASE = "C384" -o $CASE = "C192" -o $CASE = "C96" -o $CASE = "C48" ]; then
      export npe_ecen=84
      export nth_ecen=2
      export npe_node_ecen=$(echo "$npe_node_max / $nth_ecen" | bc)
    fi
    if [[ "$machine" = "WCOSS_DELL_P3" ]]; then
      export nth_ecen=7
    fi
    export nth_cycle=$nth_ecen
    if [[ "$machine" == "WCOSS_C" ]]; then
        export memory_ecen="3072M"
    fi

elif [ $step = "efcs" ]; then

    export wtime_efcs="03:00:00"
    export npe_efcs=$(echo "$layout_x * $layout_y * 6" | bc)
    export nth_efcs=${nth_fv3:-2}
    #export npe_node_efcs=${npe_node_fcst:-12}
    export npe_node_efcs=$(echo "$npe_node_max / $nth_efcs" | bc)
    if [[ "$machine" == "WCOSS_C" ]]; then
        export memory_efcs="254M"
    fi

elif [ $step = "epos" ]; then

    export wtime_epos="02:00:00"
    export npe_epos=80
    export npe_node_epos=4
    export nth_epos=6
    if [[ "$machine" = "WCOSS_DELL_P3" ]]; then
      export nth_epos=7
    fi
    if [[ "$machine" == "WCOSS_C" ]]; then
        export memory_epos="254M"
    fi

elif [ $step = "postsnd" ]; then

    export wtime_postsnd="02:00:00"
    export npe_postsnd=12
    export nth_postsnd=1
    export npe_node_postsnd=3
    export npe_postsndcfp=10
    export npe_node_postsndcfp=3
    if [[ "$machine" == "WCOSS_DELL_P3" ]]; then
        export npe_node_postsnd=4
        export npe_postsndcfp=9
    fi
    if [[ "$machine" == "WCOSS_C" ]]; then
        export memory_postsnd="254M"
    fi

elif [ $step = "awips" ]; then

    export wtime_awips="03:30:00"
    export npe_awips=4
    export npe_node_awips=4
    export nth_awips=2
    if [[ "$machine" == "WCOSS_DELL_P3" ]]; then
        export npe_awips=2
        export npe_node_awips=2
        export nth_awips=1
    fi
    if [[ "$machine" == "WCOSS_C" ]]; then
        export memory_awips="2048M"
    fi

elif [ $step = "gempak" ]; then

    export wtime_gempak="02:00:00"
    export npe_gempak=17
    export npe_node_gempak=4
    export nth_gempak=3
    if [[ "$machine" == "WCOSS_C" ]]; then
        export memory_gempak="254M"
    fi

else

    echo "Invalid step = $step, ABORT!"
    exit 2

fi

echo "END: config.resources"<|MERGE_RESOLUTION|>--- conflicted
+++ resolved
@@ -158,13 +158,6 @@
 
     export wtime_eobs="00:30:00"
     export wtime_eomg="01:00:00"
-<<<<<<< HEAD
-    export npe_eobs=84
-    export nth_eobs=2
-    export npe_node_eobs=12
-    if [[ "$machine" = "WCOSS_DELL_P3" ]]; then
-        export npe_node_eobs=14
-=======
     if [ $CASE = "C768" ]; then
       export npe_eobs=84
     elif [ $CASE = "C384" ]; then
@@ -173,7 +166,6 @@
       export npe_eobs=28
     elif [ $CASE = "C96" -o $CASE = "C48" ]; then
       export npe_eobs=14
->>>>>>> 37a3bd27
     fi
     export nth_eobs=2
     export npe_node_eobs=$(echo "$npe_node_max / $nth_eobs" | bc)
