#!/bin/ksh -x

########## config.vrfy ##########
# Verification step specific

echo "BEGIN: config.vrfy"

# Get task specific resources
. $EXPDIR/config.resources vrfy

export VDUMP="gfs"                # Verifying dump
export CDUMPFCST="gdas"           # Fit-to-obs with GDAS/GFS prepbufr
export CDFNL="gdas"               # Scores verification against GDAS/GFS analysis

export MKPGB4PRCP="YES"           # Make 0.25-deg pgb files in ARCDIR for precip verification
export VRFYFITS="YES"             # Fit to observations
<<<<<<< HEAD
=======
export VRFY_PCKG2RUN="VSDB"       # "VSDB" = run VSDB verification package only, "METPLUS" = run METplus verification package only, "BOTH = run both verification packages
>>>>>>> f7754702
export VSDB_STEP1="YES"           # Populate VSDB database
export VSDB_STEP2="NO"
export VRFYG2OBS="YES"            # Grid to observations, see note below if turning ON
export VRFYPRCP="YES"             # Precip threat scores
export VRFYRAD="YES"              # Radiance data assimilation monitoring
export VRFYOZN="YES"              # Ozone data assimilation monitoring
export VRFYMINMON="YES"           # GSI minimization monitoring
export VRFYTRAK="YES"              # Hurricane track verification
export VRFYGENESIS="YES"           # Cyclone genesis verification
export RUNMOS="NO"                # whether to run entire MOS package

#-------------------------------------------------
# Fit to Observations
#-------------------------------------------------

if [ $VRFYFITS = "YES" ]; then

    export PRVT=$HOMEgfs/fix/fix_gsi/prepobs_errtable.global
    export HYBLEVS=$HOMEgfs/fix/fix_am/global_hyblev.l${LEVS}.txt
    export CUE2RUN=$QUEUE

    if [ $netcdf_diag = ".true." ]; then
        export CONVNETC="YES"
    fi

    if [ $machine = "WCOSS_C" ]; then
        export fitdir="$BASE_SVN/verif/global/parafits.fv3nems/batrun"
        export PREPQFITSH="$fitdir/subfits_cray_nems"
    elif [ $machine = "WCOSS_DELL_P3" ]; then
        export fitdir="$BASE_SVN/verif/global/Fit2Obs/ncfits/batrun"
        export PREPQFITSH="$fitdir/subfits_dell_nems"
    elif [ $machine = "THEIA" -o $machine = "HERA" ]; then
        export fitdir="$BASE_GIT/Fit2Obs/batrun"
        export PREPQFITSH="$fitdir/subfits_theia_slurm"
    fi

fi


#----------------------------------------------------------
# VSDB STEP1, Verify Precipipation and Grid To Obs options
#----------------------------------------------------------
# All these call $VSDBSH

if [ "$CDUMP" = "gfs" ] ; then
    ddd=`echo $CDATE |cut -c 1-8`
    #if [ $ddd -eq 5 -o $ddd -eq 10 ]; then export VSDB_STEP2 = "YES" ;fi

    if [ $VSDB_STEP1 = "YES" -o $VSDB_STEP2 = "YES" -o $VRFYPRCP = "YES" -o $VRFYG2OBS = "YES" ]; then
        export BACKDATEVSDB=24                          # execute vsdbjob for the previous day
        export VBACKUP_PRCP=24                          # back up for QPF verification data
        export vsdbsave="$NOSCRUB/archive/vsdb_data"    # place to save vsdb database
        export vsdbhome=$BASE_VERIF                     # location of global verification scripts
        export VSDBSH="$vsdbhome/vsdbjob.sh"            # VSDB job script
        export vlength=$FHMAX_GFS                       # verification length
        export vhr_rain=$FHMAX_GFS                      # verification length for precip
        export ftyplist="pgbq"                          # verif. files used for computing QPF ETS scores
        export ptyplist="PRATE"                         # precip types in GRIB: PRATE or APCP
        export anltype="gfs"                            # default=gfs, analysis type (gfs or gdas) for verification
        export rain_bucket=6                            # prate in pgb files is 6-hr accumulated

        export VSDB_START_DATE="$SDATE"                 # starting date for vsdb maps
        export webhost="emcrzdm.ncep.noaa.gov"          # webhost(rzdm) computer
        export webhostid="$USER"                        # webhost(rzdm) user name
        export SEND2WEB="NO"                            # whether or not to send maps to webhost
        export WEBDIR="/home/people/emc/www/htdocs/gmb/${webhostid}/vsdb/$PSLOT"
        export mdlist="gfs $PSLOT "                     # exps (up to 10) to compare in maps
    fi
fi

#----------------------------------------------------------
# Minimization, Radiance and Ozone Monitoring
#----------------------------------------------------------

if [ $VRFYRAD = "YES" -o $VRFYMINMON = "YES" -o $VRFYOZN = "YES" ]; then

    export envir="para"

    # Radiance Monitoring
    if [[ "$VRFYRAD" == "YES" && "$CDUMP" == "$CDFNL" ]] ; then

        export RADMON_SUFFIX=$PSLOT
        export TANKverf="$NOSCRUB/monitor/radmon"
        export VRFYRADSH="$HOMEgfs/jobs/JGDAS_VERFRAD"

    fi

    # Minimization Monitoring
    if [[ "$VRFYMINMON" = "YES" ]] ; then

        export MINMON_SUFFIX=$PSLOT
        export M_TANKverf="$NOSCRUB/monitor/minmon"
        if [[ "$CDUMP" = "gdas" ]] ; then
            export VRFYMINSH="$HOMEgfs/jobs/JGDAS_VMINMON"
        elif [[ "$CDUMP" = "gfs" ]] ; then
            export VRFYMINSH="$HOMEgfs/jobs/JGFS_VMINMON"
        fi

    fi

    # Ozone Monitoring
    if [[ "$VRFYOZN" == "YES" && "$CDUMP" == "$CDFNL" ]] ; then

        export HOMEgfs_ozn="$HOMEgfs"
        export OZNMON_SUFFIX=$PSLOT
        export TANKverf_ozn="$NOSCRUB/monitor/oznmon"
        export VRFYOZNSH="$HOMEgfs/jobs/JGDAS_VERFOZN"

    fi

fi


#-------------------------------------------------
# Cyclone genesis and cyclone track verification
#-------------------------------------------------

if [ $machine = "WCOSS_C" ] ; then
    export ens_tracker_ver=v1.1.13.1
    export HOMEens_tracker=$BASE_GIT/ens_tracker.${ens_tracker_ver}
elif [ $machine = "WCOSS_DELL_P3" ] ; then
    export ens_tracker_ver=v1.1.13.1
    export HOMEens_tracker=$BASE_GIT/ens_tracker.${ens_tracker_ver}
elif [ $machine = "THEIA" -o $machine = "HERA" ] ; then
    export ens_tracker_ver=v1.1.15.1
    export HOMEens_tracker=$BASE_GIT/tracker/ens_tracker.${ens_tracker_ver}
else
    echo "WARNING: Genesis and cyclone verifications are not enabled on $machine!"
    export VRFYGENESIS="NO"
    export VRFYTRAK="NO"
fi


if [ "$VRFYTRAK" = "YES" ]; then

    export TRACKERSH="$HOMEgfs/jobs/JGFS_CYCLONE_TRACKER"
    if [ "$CDUMP" = "gdas" ]; then
        export FHOUT_CYCLONE=3            
        export FHMAX_CYCLONE=$FHMAX
    else
        export FHOUT_CYCLONE=6            
        export FHMAX_CYCLONE=$(( FHMAX_GFS<240 ? FHMAX_GFS : 240 ))
    fi
    if [ $machine = "THEIA" ]; then
       export COMROOTp1="/scratch4/NCEPDEV/rstprod/com"
       export COMINsyn="$COMROOTp1/arch/prod/syndat"
    elif [ $machine = "HERA" ]; then
       export COMROOTp1="/scratch1/NCEPDEV/rstprod/com"
       export COMINsyn=${COMINsyn:-${COMROOTp1}/arch/prod/syndat}
    fi
fi


if [[ "$VRFYGENESIS" == "YES" && "$CDUMP" == "gfs" ]]; then

    export GENESISSH="$HOMEgfs/jobs/JGFS_CYCLONE_GENESIS"
fi

if [[ "$RUNMOS" == "YES" && "$CDUMP" == "gfs" ]]; then

    if [ $machine = "WCOSS_C" ] ; then
        export RUNGFSMOSSH="$HOMEgfs/scripts/run_gfsmos_master.sh.cray"
    elif [ $machine = "WCOSS_DELL_P3" ] ; then
        export RUNGFSMOSSH="$HOMEgfs/scripts/run_gfsmos_master.sh.dell"
    else
        echo "WARNING: MOS package is not enabled on $machine!"
        export RUNMOS="NO"
        export RUNGFSMOSSH=""
    fi
fi



echo "END: config.vrfy"<|MERGE_RESOLUTION|>--- conflicted
+++ resolved
@@ -14,10 +14,6 @@
 
 export MKPGB4PRCP="YES"           # Make 0.25-deg pgb files in ARCDIR for precip verification
 export VRFYFITS="YES"             # Fit to observations
-<<<<<<< HEAD
-=======
-export VRFY_PCKG2RUN="VSDB"       # "VSDB" = run VSDB verification package only, "METPLUS" = run METplus verification package only, "BOTH = run both verification packages
->>>>>>> f7754702
 export VSDB_STEP1="YES"           # Populate VSDB database
 export VSDB_STEP2="NO"
 export VRFYG2OBS="YES"            # Grid to observations, see note below if turning ON
