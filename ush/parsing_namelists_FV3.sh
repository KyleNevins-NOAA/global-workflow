--- conflicted
+++ resolved
@@ -216,12 +216,8 @@
   min_lakeice  = ${min_lakeice:-"0.15"}
   min_seaice   = ${min_seaice:-"0.15"}
 EOF
-<<<<<<< HEAD
  ;;
-  "FV3_GFS_v16_coupled")
-=======
-elif [ $CCPP_SUITE = "FV3_GFS_v16_coupled" -o $CCPP_SUITE = "FV3_GFS_v16_couplednsst" ]; then
->>>>>>> d3039974
+  "FV3_GFS_v16_coupled" | "FV3_GFS_v16_couplednsst")
   cat >> input.nml << EOF
   iovr         = ${iovr:-"3"}
   ltaerosol    = ${ltaerosol:-".false."}
