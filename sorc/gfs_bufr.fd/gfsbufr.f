      program meteormrf
C$$$  MAIN PROGRAM DOCUMENTATION BLOCK
C  
C MAIN PROGRAM: METEOMRF
C   PRGMMR: PAN              ORG: NP23        DATE: 1999-07-21
C
C ABSTRACT: Creates BUFR meteogram files for the AVN and MRF.
C
C PROGRAM HISTORY LOG:
C   99-07-21  Hualu Pan
C   16-09-27  HUIYA CHUANG  MODIFY TO READ GFS NEMS OUTPUT ON GRID SPACE
C   16-10-15  HUIYA CHUANG: CONSOLIDATE TO READ FLUX FIELDS IN THIS
C             PACKAGE TOO AND THIS SPEEDS UP BFS BUFR BY 3X
C   17-02-27  GUANG PING LOU: CHANGE MODEL OUTPUT READ-IN TO HOURLY
C             TO 120 HOURS AND 3 HOURLY TO 180 HOURS.
C   19-07-16  GUANG PING LOU: CHANGE FROM NEMSIO TO GRIB2.
C   
C
C USAGE:
C   INPUT FILES:
C     FTxxF001 - UNITS 11 THRU 49
C     PARM     - UNIT 5 (STANDARD READ)
C
C   OUTPUT FILES:  (INCLUDING SCRATCH FILES)
C     FTxxF001 - UNITS 51 THRU 79
C     FTxxF001 - UNIT 6 (STANDARD PRINTFILE)
C
C   SUBPROGRAMS CALLED: (LIST ALL CALLED FROM ANYWHERE IN CODES)
C     UNIQUE:    - ROUTINES THAT ACCOMPANY SOURCE FOR COMPILE
C     LIBRARY:
C       W3LIB    -
C
C   EXIT STATES:
C     COND =   0 - SUCCESSFUL RUN
C          =NNNN - TROUBLE OR SPECIAL FLAG - SPECIFY NATURE
C
C REMARKS: LIST CAVEATS, OTHER HELPFUL HINTS OR INFORMATION
C
C ATTRIBUTES:
C   LANGUAGE: INDICATE EXTENSIONS, COMPILER OPTIONS
C   MACHINE:  IBM SP
C
C$$$
      use netcdf
      use mpi
      use nemsio_module
      use sigio_module
      implicit none
!!      include 'mpif.h'
      integer,parameter:: nsta=3000
      integer,parameter:: ifile=11
<<<<<<< HEAD
=======
      integer,parameter:: levso=64
>>>>>>> fc727f40
      integer(sigio_intkind):: irets
      type(nemsio_gfile) :: gfile
      integer ncfsig, nsig
      integer istat(nsta), idate(4), jdate
      integer :: levs,nstart,nend,nint,nsfc,levsi,im,jm
      integer :: npoint,np,ist,is,iret,lss,nss,nf,nsk,nfile
      integer :: ielev
      integer :: lsfc
      real :: alat,alon,rla,rlo
      real :: wrkd(1),dummy
      real rlat(nsta), rlon(nsta), elevstn(nsta)
      integer iidum(nsta),jjdum(nsta)
      integer nint1, nend1, nint3, nend3, np1
      integer landwater(nsta)
      character*1 ns, ew
      character*4 t3
      character*4 cstat(nsta)
      character*32 desc
      character*150 dird, fnsig
      logical f00, makebufr
      CHARACTER*150  FILESEQ
      CHARACTER*8      SBSET
      LOGICAL         SEQFLG(4)
      CHARACTER*80     CLIST(4)
      INTEGER            NPP(4)
      CHARACTER*8     SEQNAM(4)
      integer ierr, mrank, msize,ntask
      integer n0, ntot
      integer  :: error, ncid, id_var,dimid
      character(len=10) :: dim_nam
      character(len=6) :: fformat
      !added from Cory
      integer :: iope, ionproc
      integer, allocatable  :: iocomms(:)
C
      DATA             SBSET / 'ABCD1234' /
C
      DATA            SEQFLG / .FALSE., .TRUE., .FALSE.,  .FALSE. /
C
      DATA            SEQNAM / 'HEADR', 'PROFILE', 'CLS1' ,'D10M' /
c      DATA         SEQNAM / 'HEADR', 'PRES TMDB UWND VWND SPFH OMEG',
c     &                      'CLS1' ,'D10M' /
C
      namelist /nammet/ levs, makebufr, dird,
     &                  nstart, nend, nint, nend1, nint1, 
     &                  nint3, nsfc, f00, fformat, np1

      call mpi_init(ierr)
      call mpi_comm_rank(MPI_COMM_WORLD,mrank,ierr)
      call mpi_comm_size(MPI_COMM_WORLD,msize,ierr)
      if(mrank.eq.0) then
        CALL W3TAGB('METEOMRF',1999,0202,0087,'NP23')
      endif
      open(5,file='gfsparm')
      read(5,nammet)
      write(6,nammet)
      npoint = 0
   99 FORMAT (I6, F6.2,A1, F7.2,A1,1X,A4,1X,I2, A28, I4)
      do np = 1, nsta+2
        read(8,99,end=200) IST,ALAT,NS,ALON,EW,T3,lsfc,DESC,IELEV
CC        print*," IST,ALAT,NS,ALON,EW,T3,lsfc,DESC,IELEV= "
CC        print*, IST,ALAT,NS,ALON,EW,T3,lsfc,DESC,IELEV
        if(alat.lt.95.) then
          npoint = npoint + 1
                            RLA = 9999.
          IF (NS .EQ. 'N')  RLA =  ALAT
          IF (NS .EQ. 'S')  RLA = -ALAT
                            RLO = 9999.
          IF (EW .EQ. 'E')  RLO =  ALON
          IF (EW .EQ. 'W')  RLO = -ALON
          rlat(npoint) = rla
          rlon(npoint) = rlo
          istat(npoint) = ist
          cstat(npoint) = T3
          elevstn(npoint) = ielev
           
        if(lsfc .le. 9) then
          landwater(npoint) = 2    !!nearest
         else if(lsfc .le. 19) then
          landwater(npoint) = 1    !!land
         else if(lsfc .ge. 20) then
          landwater(npoint) = 0    !!water
        endif
        endif
      enddo
 200  continue
      if(npoint.le.0) then
        print *, ' station list file is empty, abort program'
        call abort
      elseif(npoint.gt.nsta) then
        print *, ' number of station exceeds nsta, abort program'
        call abort
      endif
!          print*,'npoint= ', npoint
!          print*,'np,IST,idum,jdum,rlat(np),rlon(np)= '
      if(np1 == 0) then
          do np = 1, npoint
          read(7,98) IST, iidum(np), jjdum(np), ALAT, ALON
          enddo
      endif
  98     FORMAT (3I6, 2F9.2) 
      if (mrank.eq.0.and.makebufr) then
        REWIND 1
        READ (1,100) SBSET
  100   FORMAT ( ////// 2X, A8 )
        PRINT 120, SBSET
  120   FORMAT ( ' SBSET=#', A8, '#' )
        REWIND 1
C
C     READ PARM NAMES AND NUMBER OF PARM NAMES FROM BUFR TABLE.
        DO IS = 1,4
           CALL BFRHDR ( 1, SEQNAM(IS), SEQFLG(IS),
     X                   CLIST(IS), NPP(IS), IRET )
           IF ( IRET .NE. 0 ) THEN
              PRINT*, ' CALL BFRHDR  IRET=', IRET
           ENDIF
        ENDDO
      lss = len ( dird )
      DO WHILE ( dird (lss:lss) .eq. ' ' )
        lss = lss - 1
      END DO
C
      endif
      nsig = 11
      nss = nstart + nint
      if(f00) nss = nstart
c     do nf = nss, nend, nint
      ntot = (nend - nss) / nint + 1
        ntask = mrank/(float(msize)/float(ntot))
        nf = ntask * nint + nss
        print*,'n0 ntot nint nss mrank msize'
        print*, n0,ntot,nint,nss,mrank,msize
        print*,'nf, ntask= ', nf, ntask
        if(nf .le. nend1) then
        nfile = 21 + (nf / nint1)
         else
        nfile = 21 + (nend1/nint1) + (nf-nend1)/nint3
        endif
        print*, 'nf,nint,nfile = ',nf,nint,nfile
        if(nf.le.nend) then
          if(nf.lt.10) then
            fnsig = 'sigf0'
            write(fnsig(6:6),'(i1)') nf
            ncfsig = 6
          elseif(nf.lt.100) then
            fnsig = 'sigf'
            write(fnsig(5:6),'(i2)') nf
            ncfsig = 6
          else
            fnsig = 'sigf'
            write(fnsig(5:7),'(i3)') nf
            ncfsig = 7
          endif
           print *, 'Opening file : ',fnsig

!! read in either nemsio or NetCDF files
       if (fformat == 'netcdf') then
          error=nf90_open(trim(fnsig),nf90_nowrite,ncid)
          error=nf90_inq_dimid(ncid,"grid_xt",dimid)
          error=nf90_inquire_dimension(ncid,dimid,dim_nam,im)
          error=nf90_inq_dimid(ncid,"grid_yt",dimid)
          error=nf90_inquire_dimension(ncid,dimid,dim_nam,jm)
          error=nf90_inq_dimid(ncid,"pfull",dimid)
          error=nf90_inquire_dimension(ncid,dimid,dim_nam,levsi)
          error=nf90_close(ncid)
          print*,'NetCDF file im,jm,lm= ',im,jm,levs,levsi

           else
          call nemsio_init(iret=irets)
          print *,'nemsio_init, iret=',irets
          call nemsio_open(gfile,trim(fnsig),'read',iret=irets)
          if ( irets /= 0 ) then
            print*,"fail to open nems atmos file";stop
          endif

          call nemsio_getfilehead(gfile,iret=irets
     &           ,dimx=im,dimy=jm,dimz=levsi)
          if( irets /= 0 ) then
           print*,'error finding model dimensions '; stop
          endif
          print*,'nemsio file im,jm,lm= ',im,jm,levsi
          call nemsio_close(gfile,iret=irets)
         endif
         allocate (iocomms(0:ntot))
       if (fformat == 'netcdf') then
        print*,'iocomms= ', iocomms
        call mpi_comm_split(MPI_COMM_WORLD,ntask,0,iocomms(ntask),ierr)
        call mpi_comm_rank(iocomms(ntask), iope, ierr)
        call mpi_comm_size(iocomms(ntask), ionproc, ierr)

          call meteorg(npoint,rlat,rlon,istat,cstat,elevstn,
     &             nf,nfile,fnsig,jdate,idate,
     &      levsi,im,jm,nsfc,
     &      landwater,nend1, nint1, nint3, iidum,jjdum,np1,
     &      fformat,iocomms(ntask),iope,ionproc)
       call mpi_barrier(iocomms(ntask), ierr)
       call mpi_comm_free(iocomms(ntask), ierr)
       else
!! For nemsio input
          call meteorg(npoint,rlat,rlon,istat,cstat,elevstn,
     &             nf,nfile,fnsig,jdate,idate,
     &      levs,im,jm,nsfc,
<<<<<<< HEAD
     &      landwater,nend1, nint1, nint3, iidum,jjdum,
=======
     &      landwater,nend1, nint1, nint3, iidum,jjdum,np1,
>>>>>>> fc727f40
     &      fformat,iocomms(ntask),iope,ionproc)
        endif  
        endif  
      call mpi_barrier(mpi_comm_world,ierr)
      call mpi_finalize(ierr)
      if(mrank.eq.0) then
      print *, ' starting to make bufr files'
      print *, ' makebufr= ', makebufr
      print *, 'nint1,nend1,nint3,nend= ',nint1,nend1,nint3,nend
!!  idate =           0           7           1        2019
!!  jdate =   2019070100

      if(makebufr) then
          nend3 = nend
         call buff(nint1,nend1,nint3,nend3,
     &        npoint,idate,jdate,levso,
     &        dird,lss,istat,sbset,seqflg,clist,npp,wrkd)
      CALL W3TAGE('METEOMRF')
      endif
      endif
      end<|MERGE_RESOLUTION|>--- conflicted
+++ resolved
@@ -49,10 +49,7 @@
 !!      include 'mpif.h'
       integer,parameter:: nsta=3000
       integer,parameter:: ifile=11
-<<<<<<< HEAD
-=======
       integer,parameter:: levso=64
->>>>>>> fc727f40
       integer(sigio_intkind):: irets
       type(nemsio_gfile) :: gfile
       integer ncfsig, nsig
@@ -255,11 +252,7 @@
           call meteorg(npoint,rlat,rlon,istat,cstat,elevstn,
      &             nf,nfile,fnsig,jdate,idate,
      &      levs,im,jm,nsfc,
-<<<<<<< HEAD
-     &      landwater,nend1, nint1, nint3, iidum,jjdum,
-=======
      &      landwater,nend1, nint1, nint3, iidum,jjdum,np1,
->>>>>>> fc727f40
      &      fformat,iocomms(ntask),iope,ionproc)
         endif  
         endif  
