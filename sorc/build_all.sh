--- conflicted
+++ resolved
@@ -68,17 +68,10 @@
 #------------------------------------
 # build gfs_wafs 
 #------------------------------------
-<<<<<<< HEAD
-$Build_gfs_wafs  && {
-echo " .... Building gfs_wafs  .... "
-./build_gfs_wafs.sh > $logs_dir/build_gfs_wafs .log 2>&1
-}
-=======
 #$Build_gfs_wafs  && {
 #echo " .... Building gfs_wafs  .... "
 #./build_gfs_wafs.sh > $logs_dir/build_gfs_wafs .log 2>&1
 #}
->>>>>>> 8a230ae2
 
 #------------------------------------
 # build NEMS util
