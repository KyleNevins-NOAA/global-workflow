#! /usr/bin/env bash
set -eux

source ./machine-setup.sh > /dev/null 2>&1
cwd=`pwd`

USE_PREINST_LIBS=${USE_PREINST_LIBS:-"true"}
if [ $USE_PREINST_LIBS = true ]; then
  export MOD_PATH=/scratch3/NCEPDEV/nwprod/lib/modulefiles
else
  export MOD_PATH=${cwd}/lib/modulefiles
fi

# Check final exec folder exists
if [ ! -d "../exec" ]; then
  mkdir ../exec
fi

if [ $target = hera ]; then target=hera.intel ; fi
<<<<<<< HEAD
=======
if [ $target = orion ]; then target=orion.intel ; fi
>>>>>>> 12086fdf

cd fv3_coupled.fd/
FV3=$( pwd -P )/FV3
cd tests/
./compile.sh "$FV3" "$target" "CCPP=Y SUITES=FV3_GFS_2017_coupled,FV3_GFS_2017_satmedmf_coupled,FV3_GFS_v15p2_coupled MOM6=Y CICE=Y WW3=Y CMEPS=Y" 1
<<<<<<< HEAD
mv -f fv3_1.exe ../NEMS/exe/nems_fv3_ccpp_mom6_cice5_ww3.x
=======
mv -f fcst_1.exe ../NEMS/exe/nems_fv3_ccpp_mom6_cice5_ww3.x
>>>>>>> 12086fdf
<|MERGE_RESOLUTION|>--- conflicted
+++ resolved
@@ -17,17 +17,10 @@
 fi
 
 if [ $target = hera ]; then target=hera.intel ; fi
-<<<<<<< HEAD
-=======
 if [ $target = orion ]; then target=orion.intel ; fi
->>>>>>> 12086fdf
 
 cd fv3_coupled.fd/
 FV3=$( pwd -P )/FV3
 cd tests/
 ./compile.sh "$FV3" "$target" "CCPP=Y SUITES=FV3_GFS_2017_coupled,FV3_GFS_2017_satmedmf_coupled,FV3_GFS_v15p2_coupled MOM6=Y CICE=Y WW3=Y CMEPS=Y" 1
-<<<<<<< HEAD
-mv -f fv3_1.exe ../NEMS/exe/nems_fv3_ccpp_mom6_cice5_ww3.x
-=======
 mv -f fcst_1.exe ../NEMS/exe/nems_fv3_ccpp_mom6_cice5_ww3.x
->>>>>>> 12086fdf
