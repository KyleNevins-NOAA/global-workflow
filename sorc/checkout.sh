--- conflicted
+++ resolved
@@ -9,11 +9,7 @@
     rm -f ${topdir}/checkout-fv3gfs.log
     git clone --recursive gerrit:NEMSfv3gfs fv3gfs.fd >> ${topdir}/checkout-fv3gfs.log 2>&1
     cd fv3gfs.fd
-<<<<<<< HEAD
-    git checkout NEMSFV3_GEFS fv3gfs.fd
-=======
     git checkout nemsfv3gfs_beta_v1.0.5
->>>>>>> a2c236ad
     git submodule update --init --recursive
     cd ${topdir}
 else
@@ -37,11 +33,7 @@
     rm -f ${topdir}/checkout-gfs_post.log
     git clone --recursive gerrit:EMC_post gfs_post.fd >> ${topdir}/checkout-gfs_post.log 2>&1
     cd gfs_post.fd
-<<<<<<< HEAD
-    git checkout ncep_post.v8.0.15
-=======
     git checkout ncep_post.v8.0.16
->>>>>>> a2c236ad
     cd ${topdir}
 else
     echo 'Skip.  Directory gfs_post.fd already exists.'
