--- conflicted
+++ resolved
@@ -26,12 +26,8 @@
     rm -f ${topdir}/checkout-fv3gfs.log
     git clone https://github.com/ufs-community/ufs-weather-model fv3gfs.fd >> ${topdir}/checkout-fv3gfs.log 2>&1
     cd fv3gfs.fd
-<<<<<<< HEAD
-####    git checkout GFS.v16.0.13
     git checkout d021e7b0395ccac2b7a30b414b58a8c924d2784f
-=======
-    git checkout GFS.v16.0.14
->>>>>>> 1171a622
+####    git checkout GFS.v16.0.14
     git submodule update --init --recursive
     cd ${topdir}
 else
