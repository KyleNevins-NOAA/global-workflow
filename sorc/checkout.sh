--- conflicted
+++ resolved
@@ -25,19 +25,12 @@
 
 echo fv3gfs checkout ...
 if [[ ! -d fv3gfs.fd ]] ; then
-<<<<<<< HEAD
-    rm -f ${LOG_DIR}/checkout-fv3gfs.log
-    git clone --recursive gerrit:NEMSfv3gfs fv3gfs.fd >> ${LOG_DIR}/checkout-fv3gfs.log 2>&1
+    rm -f ${topdir}/checkout-fv3gfs.log
+    git clone --recursive gerrit:EMC_FV3-GSDCHEM-WW3 fv3gfs.fd >> ${topdir}/checkout-fv3gfs.log 2>&1
     rc=$?
     ((err+=$rc))
     cd fv3gfs.fd
-#    git checkout nemsfv3gfs_beta_v1.0.18
-=======
-    rm -f ${topdir}/checkout-fv3gfs.log
-    git clone --recursive gerrit:EMC_FV3-GSDCHEM-WW3 fv3gfs.fd >> ${topdir}/checkout-fv3gfs.log 2>&1
-    cd fv3gfs.fd
     git checkout d94e32a
->>>>>>> 9fd2726d
     git submodule update --init --recursive
     rc=$?
     ((err+=$rc))
@@ -115,13 +108,13 @@
 
 echo EMC_gfs_wafs checkout ...
 if [[ ! -d gfs_wafs.fd ]] ; then
-    rm -f ${topdir}/checkout-gfs_wafs.log
-    git clone --recursive gerrit:EMC_gfs_wafs gfs_wafs.fd >> ${topdir}/checkout-gfs_wafs.log 2>&1
-    cd gfs_wafs.fd
-    git checkout gfs_wafs.v5.0.9
-    cd ${topdir}
+   rm -f ${topdir}/checkout-gfs_wafs.log
+   git clone --recursive gerrit:EMC_gfs_wafs gfs_wafs.fd >> ${topdir}/checkout-gfs_wafs.log 2>&1
+   cd gfs_wafs.fd
+   git checkout gfs_wafs.v5.0.8
+   cd ${topdir}
 else
-    echo 'Skip.  Directory gfs_wafs.fd already exists.'
+   echo 'Skip.  Directory gfs_wafs.fd already exists.'
 fi
 
 echo GSD-prep-chem checkout ...
@@ -135,7 +128,6 @@
     echo 'Skip.  Directory gsd_prep_chem.fd already exists.'
 fi
 
-
 #### Exception handling
 [[ $err -ne 0 ]] && echo "FATAL CHECKOUT ERROR: Please check checkout-*.log file under checkout directory for detail, ABORT!"
 $ERRSCRIPT || exit $err
