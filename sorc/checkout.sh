#!/bin/sh
set -xue

topdir=$(pwd)
echo $topdir

echo fv3gfs checkout ...
if [[ ! -d fv3gfs.fd ]] ; then
    rm -f ${topdir}/checkout-fv3gfs.log
<<<<<<< HEAD
#    git clone https://github.com/ufs-community/ufs-weather-model fv3gfs.fd >> ${topdir}/checkout-fv3gfs.log 2>&1
    git clone https://github.com/junwang-noaa/ufs-weather-model fv3gfs.fd
    cd fv3gfs.fd
    git checkout esmf8.0.1
=======
    #git clone https://github.com/ufs-community/ufs-weather-model fv3gfs.fd >> ${topdir}/checkout-fv3gfs.log 2>&1
    #cd fv3gfs.fd
    #git checkout GFS.v16.0.1
    #git submodule update --init --recursive
    git clone https://github.com/junwang-noaa/ufs-weather-model fv3gfs.fd >> ${topdir}/checkout-fv3gfs.log 2>&1
    cd fv3gfs.fd
    git checkout gfsv16_chsp
>>>>>>> 556614f5
    git submodule update --init --recursive
    cd ${topdir}
else
    echo 'Skip.  Directory fv3gfs.fd already exists.'
fi

echo gsi checkout ...
if [[ ! -d gsi.fd ]] ; then
    rm -f ${topdir}/checkout-gsi.log
    git clone --recursive gerrit:ProdGSI gsi.fd >> ${topdir}/checkout-gsi.log 2>&1
    cd gsi.fd
#   git checkout gfsda.v16.0.0
    git checkout feature/parallel_ncio
    git submodule update
    cd ${topdir}
else
    echo 'Skip.  Directory gsi.fd already exists.'
fi

echo gldas checkout ...
if [[ ! -d gldas.fd ]] ; then
    rm -f ${topdir}/checkout-gldas.log
    git clone https://github.com/NOAA-EMC/GLDAS  gldas.fd >> ${topdir}/checkout-gldas.fd.log 2>&1
    cd gldas.fd
    git checkout gldas_gfsv16_release.v1.0.0
    cd ${topdir}
else
    echo 'Skip.  Directory gldas.fd already exists.'
fi

echo ufs_utils checkout ...
if [[ ! -d ufs_utils.fd ]] ; then
    rm -f ${topdir}/checkout-ufs_utils.log
    git clone https://github.com/NOAA-EMC/UFS_UTILS.git ufs_utils.fd >> ${topdir}/checkout-ufs_utils.fd.log 2>&1
    cd ufs_utils.fd
    git checkout release/ops-gfsv16 
    cd ${topdir}
else
    echo 'Skip.  Directory ufs_utils.fd already exists.'
fi

echo EMC_post checkout ...
if [[ ! -d gfs_post.fd ]] ; then
    rm -f ${topdir}/checkout-gfs_post.log
    git clone https://github.com/NOAA-EMC/EMC_post.git gfs_post.fd >> ${topdir}/checkout-gfs_post.log 2>&1
    cd gfs_post.fd
    git checkout upp_gfsv16_release.v1.0.6
    cd ${topdir}
else
    echo 'Skip.  Directory gfs_post.fd already exists.'
fi

echo EMC_gfs_wafs checkout ...
if [[ ! -d gfs_wafs.fd ]] ; then
    rm -f ${topdir}/checkout-gfs_wafs.log
    git clone --recursive https://github.com/NOAA-EMC/EMC_gfs_wafs.git gfs_wafs.fd >> ${topdir}/checkout-gfs_wafs.log 2>&1
    cd gfs_wafs.fd
    git checkout gfs_wafs.v5.0.11
    cd ${topdir}
else
    echo 'Skip.  Directory gfs_wafs.fd already exists.'
fi

echo EMC_verif-global checkout ...
if [[ ! -d verif-global.fd ]] ; then
    rm -f ${topdir}/checkout-verif-global.log
    git clone --recursive https://github.com/NOAA-EMC/EMC_verif-global.git verif-global.fd >> ${topdir}/checkout-verif-global.log 2>&1
    cd verif-global.fd
    git checkout verif_global_v1.6.0
    cd ${topdir}
else
    echo 'Skip. Directory verif-global.fd already exist.'
fi

exit 0<|MERGE_RESOLUTION|>--- conflicted
+++ resolved
@@ -7,20 +7,9 @@
 echo fv3gfs checkout ...
 if [[ ! -d fv3gfs.fd ]] ; then
     rm -f ${topdir}/checkout-fv3gfs.log
-<<<<<<< HEAD
-#    git clone https://github.com/ufs-community/ufs-weather-model fv3gfs.fd >> ${topdir}/checkout-fv3gfs.log 2>&1
-    git clone https://github.com/junwang-noaa/ufs-weather-model fv3gfs.fd
+    git clone https://github.com/junwang-noaa/ufs-weather-model fv3gfs.fd >> ${topdir}/checkout-fv3gfs.log 2>&1
     cd fv3gfs.fd
     git checkout esmf8.0.1
-=======
-    #git clone https://github.com/ufs-community/ufs-weather-model fv3gfs.fd >> ${topdir}/checkout-fv3gfs.log 2>&1
-    #cd fv3gfs.fd
-    #git checkout GFS.v16.0.1
-    #git submodule update --init --recursive
-    git clone https://github.com/junwang-noaa/ufs-weather-model fv3gfs.fd >> ${topdir}/checkout-fv3gfs.log 2>&1
-    cd fv3gfs.fd
-    git checkout gfsv16_chsp
->>>>>>> 556614f5
     git submodule update --init --recursive
     cd ${topdir}
 else
