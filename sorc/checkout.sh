#!/bin/sh
set -xue

topdir=$(pwd)
echo $topdir

echo fv3gfs checkout ...
if [[ ! -d fv3gfs.fd ]] ; then
    rm -f ${topdir}/checkout-fv3gfs.log
    git clone https://github.com/ufs-community/ufs-weather-model fv3gfs.fd >> ${topdir}/checkout-fv3gfs.log 2>&1
    cd fv3gfs.fd
<<<<<<< HEAD
    git checkout gfs_v16.0.1
=======
    git checkout gfs.v16_PhysicsUpdate
>>>>>>> e4b6b7d3
    git submodule update --init --recursive

    #git clone gerrit:NEMSfv3gfs fv3gfs.fd >> ${topdir}/checkout-fv3gfs.log 2>&1
    #cd fv3gfs.fd
    ##git checkout gfs.v16_PhysicsUpdate
    #git submodule update --init --recursive

    cd ${topdir}
else
    echo 'Skip.  Directory fv3gfs.fd already exists.'
fi

echo gsi checkout ...
if [[ ! -d gsi.fd ]] ; then
    rm -f ${topdir}/checkout-gsi.log
    git clone --recursive gerrit:ProdGSI gsi.fd >> ${topdir}/checkout-gsi.log 2>&1
    cd gsi.fd
<<<<<<< HEAD
    git checkout feature/fv3_ncio 
=======
    git checkout cb8f69d82f38dcf85669b45aaf95dad068f0103c
>>>>>>> e4b6b7d3
    git submodule update
    cd ${topdir}
else
    echo 'Skip.  Directory gsi.fd already exists.'
fi

echo gldas checkout ...
if [[ ! -d gldas.fd ]] ; then
    rm -f ${topdir}/checkout-gldas.log
    git clone https://github.com/NOAA-EMC/GLDAS  gldas.fd >> ${topdir}/checkout-gldas.fd.log 2>&1
    cd gldas.fd
    git checkout feature/gldasnoahmp
    cd ${topdir}
else
    echo 'Skip.  Directory gldas.fd already exists.'
fi

echo ufs_utils checkout ...
if [[ ! -d ufs_utils.fd ]] ; then
    rm -f ${topdir}/checkout-ufs_utils.log
    git clone https://github.com/NOAA-EMC/UFS_UTILS.git ufs_utils.fd >> ${topdir}/checkout-ufs_utils.fd.log 2>&1
    cd ufs_utils.fd
<<<<<<< HEAD
    git checkout release/v2.0.0
=======
    git checkout v1.1.0
>>>>>>> e4b6b7d3
    cd ${topdir}
else
    echo 'Skip.  Directory ufs_utils.fd already exists.'
fi

echo EMC_post checkout ...
if [[ ! -d gfs_post.fd ]] ; then
    rm -f ${topdir}/checkout-gfs_post.log
<<<<<<< HEAD
    git clone https://github.com/NOAA-EMC/EMC_post.git gfs_post.fd >> ${topdir}/checkout-gfs_post.log 2>&1
=======
    git clone --recursive https://github.com/NOAA-EMC/EMC_post.git gfs_post.fd >> ${topdir}/checkout-gfs_post.log 2>&1
    cd gfs_post.fd
    git checkout ba7e59b290c8149ff1c2fee98d01e99e4ef92ee6
>>>>>>> e4b6b7d3
    cd ${topdir}
else
    echo 'Skip.  Directory gfs_post.fd already exists.'
fi

echo EMC_gfs_wafs checkout ...
if [[ ! -d gfs_wafs.fd ]] ; then
    rm -f ${topdir}/checkout-gfs_wafs.log
    git clone --recursive https://github.com/NOAA-EMC/EMC_gfs_wafs.git gfs_wafs.fd >> ${topdir}/checkout-gfs_wafs.log 2>&1
    cd gfs_wafs.fd
    git checkout gfs_wafs.v5.0.11
    cd ${topdir}
else
    echo 'Skip.  Directory gfs_wafs.fd already exists.'
fi

echo EMC_verif-global checkout ...
if [[ ! -d verif-global.fd ]] ; then
    rm -f ${topdir}/checkout-verif-global.log
    git clone --recursive gerrit:EMC_verif-global verif-global.fd >> ${topdir}/checkout-verif-global.log 2>&1
    cd verif-global.fd
<<<<<<< HEAD
    git checkout verif_global_v1.4.0
=======
    git checkout verif_global_v1.2.2
>>>>>>> e4b6b7d3
    cd ${topdir}
else
    echo 'Skip. Directory verif-global.fd already exist.'
fi

exit 0<|MERGE_RESOLUTION|>--- conflicted
+++ resolved
@@ -9,11 +9,7 @@
     rm -f ${topdir}/checkout-fv3gfs.log
     git clone https://github.com/ufs-community/ufs-weather-model fv3gfs.fd >> ${topdir}/checkout-fv3gfs.log 2>&1
     cd fv3gfs.fd
-<<<<<<< HEAD
     git checkout gfs_v16.0.1
-=======
-    git checkout gfs.v16_PhysicsUpdate
->>>>>>> e4b6b7d3
     git submodule update --init --recursive
 
     #git clone gerrit:NEMSfv3gfs fv3gfs.fd >> ${topdir}/checkout-fv3gfs.log 2>&1
@@ -31,11 +27,7 @@
     rm -f ${topdir}/checkout-gsi.log
     git clone --recursive gerrit:ProdGSI gsi.fd >> ${topdir}/checkout-gsi.log 2>&1
     cd gsi.fd
-<<<<<<< HEAD
     git checkout feature/fv3_ncio 
-=======
-    git checkout cb8f69d82f38dcf85669b45aaf95dad068f0103c
->>>>>>> e4b6b7d3
     git submodule update
     cd ${topdir}
 else
@@ -58,11 +50,7 @@
     rm -f ${topdir}/checkout-ufs_utils.log
     git clone https://github.com/NOAA-EMC/UFS_UTILS.git ufs_utils.fd >> ${topdir}/checkout-ufs_utils.fd.log 2>&1
     cd ufs_utils.fd
-<<<<<<< HEAD
     git checkout release/v2.0.0
-=======
-    git checkout v1.1.0
->>>>>>> e4b6b7d3
     cd ${topdir}
 else
     echo 'Skip.  Directory ufs_utils.fd already exists.'
@@ -71,13 +59,7 @@
 echo EMC_post checkout ...
 if [[ ! -d gfs_post.fd ]] ; then
     rm -f ${topdir}/checkout-gfs_post.log
-<<<<<<< HEAD
     git clone https://github.com/NOAA-EMC/EMC_post.git gfs_post.fd >> ${topdir}/checkout-gfs_post.log 2>&1
-=======
-    git clone --recursive https://github.com/NOAA-EMC/EMC_post.git gfs_post.fd >> ${topdir}/checkout-gfs_post.log 2>&1
-    cd gfs_post.fd
-    git checkout ba7e59b290c8149ff1c2fee98d01e99e4ef92ee6
->>>>>>> e4b6b7d3
     cd ${topdir}
 else
     echo 'Skip.  Directory gfs_post.fd already exists.'
@@ -99,11 +81,7 @@
     rm -f ${topdir}/checkout-verif-global.log
     git clone --recursive gerrit:EMC_verif-global verif-global.fd >> ${topdir}/checkout-verif-global.log 2>&1
     cd verif-global.fd
-<<<<<<< HEAD
     git checkout verif_global_v1.4.0
-=======
-    git checkout verif_global_v1.2.2
->>>>>>> e4b6b7d3
     cd ${topdir}
 else
     echo 'Skip. Directory verif-global.fd already exist.'
