--- conflicted
+++ resolved
@@ -30,11 +30,7 @@
     rc=$?
     ((err+=$rc))
     cd fv3gfs.fd
-<<<<<<< HEAD
-    git checkout e322a8b
-=======
     git checkout 750ecb06
->>>>>>> 59883cb4
     git submodule update --init --recursive
     rc=$?
     ((err+=$rc))
@@ -87,14 +83,8 @@
     rc=$?
     ((err+=$rc))
     cd ufs_utils.fd
-<<<<<<< HEAD
-    git checkout v1.0.0 >> ${LOG_DIR}/checkout-ufs_utils.fd.log 2>&1
-    rc=$?
-    ((err+=$rc))
-=======
     # git checkout v1.0.0
     git checkout e7eb676
->>>>>>> 59883cb4
     cd ${topdir}
 else
     echo 'Skip.  Directory ufs_utils.fd already exists.'
@@ -107,14 +97,9 @@
     rc=$?
     ((err+=$rc))
     #git clone --recursive gerrit:EMC_post_gtg gfs_post.fd >> ${topdir}/checkout-gfs_post.log 2>&1
-<<<<<<< HEAD
-    #cd gfs_post.fd
-    #git checkout ncep_post.v8.0.27e
-=======
     cd gfs_post.fd
     # git checkout ncep_post.v8.0.27e
     git checkout 88e936c
->>>>>>> 59883cb4
     #git checkout ncep_post_gtg.v1.0.6c
     cd ${topdir}
 else
