--- conflicted
+++ resolved
@@ -40,11 +40,7 @@
     rm -f ${topdir}/checkout-gsi.log
     git clone --recursive https://github.com/NOAA-EMC/GSI.git gsi.fd >> ${topdir}/checkout-gsi.log 2>&1
     cd gsi.fd
-<<<<<<< HEAD
     git checkout 9c1fc15d42573b398037319bbf8d5143ad126fb6
-=======
-    git checkout gfsda.v16.1.0
->>>>>>> e08f5558
     git submodule update
     cd ${topdir}
 else
@@ -105,11 +101,7 @@
     rm -f ${topdir}/checkout-gfs_wafs.log
     git clone --recursive https://github.com/NOAA-EMC/EMC_gfs_wafs.git gfs_wafs.fd >> ${topdir}/checkout-gfs_wafs.log 2>&1
     cd gfs_wafs.fd
-<<<<<<< HEAD
     git checkout c2a29a67d9432b4d6fba99eac7797b81d05202b6
-=======
-    git checkout gfs_wafs.v6.0.22
->>>>>>> e08f5558
     cd ${topdir}
   else
     echo 'Skip.  Directory gfs_wafs.fd already exists.'
