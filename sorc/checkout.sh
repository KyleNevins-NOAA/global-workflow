#!/bin/sh
set -xu

topdir=$(pwd)
echo $topdir

echo fv3gfs checkout ...
if [[ ! -d fv3gfs.fd ]] ; then
    rm -f ${topdir}/checkout-fv3gfs.log
    git clone --recursive gerrit:NEMSfv3gfs fv3gfs.fd >> ${topdir}/checkout-fv3gfs.log 2>&1
    cd fv3gfs.fd
    git checkout nemsfv3gfs_beta_v1.0.12
    git submodule update --init --recursive
    cd ${topdir}
else
    echo 'Skip.  Directory fv3gfs.fd already exists.'
fi

echo gsi checkout ...
if [[ ! -d gsi.fd ]] ; then
    rm -f ${topdir}/checkout-gsi.log
    git clone --recursive gerrit:ProdGSI gsi.fd >> ${topdir}/checkout-gsi.fd.log 2>&1
    cd gsi.fd
    git checkout fv3da.v1.0.34
    git submodule update
    cd ${topdir}
else
    echo 'Skip.  Directory gsi.fd already exists.'
fi

echo EMC_post checkout ...
if [[ ! -d gfs_post.fd ]] ; then
    rm -f ${topdir}/checkout-gfs_post.log
    git clone --recursive gerrit:EMC_post gfs_post.fd >> ${topdir}/checkout-gfs_post.log 2>&1
#    git clone --recursive gerrit:EMC_post_gtg gfs_post.fd >> ${topdir}/checkout-gfs_post.log 2>&1
    cd gfs_post.fd
<<<<<<< HEAD
    git checkout ncep_post.v8.0.26
#    git checkout ncep_post_gtg.v1.0.5
=======
    #git checkout ncep_post.v8.0.27
    git checkout ncep_post_gtg.v1.0.6
>>>>>>> ef3f3f06
    cd ${topdir}
else
    echo 'Skip.  Directory gfs_post.fd already exists.'
fi

echo EMC_gfs_wafs checkout ...
if [[ ! -d gfs_wafs.fd ]] ; then
    rm -f ${topdir}/checkout-gfs_wafs.log
    git clone --recursive gerrit:EMC_gfs_wafs gfs_wafs.fd >> ${topdir}/checkout-gfs_wafs.log 2>&1
    cd gfs_wafs.fd
    git checkout gfs_wafs.v5.0.5
    cd ${topdir}
else
    echo 'Skip.  Directory gfs_wafs.fd already exists.'
fi

exit 0<|MERGE_RESOLUTION|>--- conflicted
+++ resolved
@@ -34,13 +34,8 @@
     git clone --recursive gerrit:EMC_post gfs_post.fd >> ${topdir}/checkout-gfs_post.log 2>&1
 #    git clone --recursive gerrit:EMC_post_gtg gfs_post.fd >> ${topdir}/checkout-gfs_post.log 2>&1
     cd gfs_post.fd
-<<<<<<< HEAD
-    git checkout ncep_post.v8.0.26
-#    git checkout ncep_post_gtg.v1.0.5
-=======
     #git checkout ncep_post.v8.0.27
     git checkout ncep_post_gtg.v1.0.6
->>>>>>> ef3f3f06
     cd ${topdir}
 else
     echo 'Skip.  Directory gfs_post.fd already exists.'
