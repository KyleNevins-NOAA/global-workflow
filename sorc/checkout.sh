#!/bin/sh
set -xue

while getopts "o" option;
do
 case $option in
  o)
   echo "Received -o flag for optional checkout of GTG, will check out GTG with EMC_post"
   checkout_gtg="YES"
   ;;
  :)
   echo "option -$OPTARG needs an argument"
   ;;
  *)
   echo "invalid option -$OPTARG, exiting..."
   exit
   ;;
 esac
done

topdir=$(pwd)
echo $topdir

echo fv3gfs checkout ...
if [[ ! -d fv3gfs.fd ]] ; then
    rm -f ${topdir}/checkout-fv3gfs.log
    git clone https://github.com/ufs-community/ufs-weather-model fv3gfs.fd >> ${topdir}/checkout-fv3gfs.log 2>&1
    cd fv3gfs.fd
    git checkout  GFS.v16.0.10
    git submodule update --init --recursive
    cd ${topdir}
else
    echo 'Skip.  Directory fv3gfs.fd already exists.'
fi

echo gsi checkout ...
if [[ ! -d gsi.fd ]] ; then
    rm -f ${topdir}/checkout-gsi.log
    git clone --recursive https://github.com/NOAA-EMC/GSI.git gsi.fd >> ${topdir}/checkout-gsi.log 2>&1
    cd gsi.fd
    git checkout release/gfsda.v16.0.0
    git submodule update
    cd ${topdir}
else
    echo 'Skip.  Directory gsi.fd already exists.'
fi

echo gldas checkout ...
if [[ ! -d gldas.fd ]] ; then
    rm -f ${topdir}/checkout-gldas.log
    git clone https://github.com/NOAA-EMC/GLDAS  gldas.fd >> ${topdir}/checkout-gldas.fd.log 2>&1
    cd gldas.fd
    git checkout gldas_gfsv16_release.v1.5.0
    cd ${topdir}
else
    echo 'Skip.  Directory gldas.fd already exists.'
fi

echo ufs_utils checkout ...
if [[ ! -d ufs_utils.fd ]] ; then
    rm -f ${topdir}/checkout-ufs_utils.log
    git clone https://github.com/NOAA-EMC/UFS_UTILS.git ufs_utils.fd >> ${topdir}/checkout-ufs_utils.fd.log 2>&1
    cd ufs_utils.fd
    git checkout release/ops-gfsv16 
    cd ${topdir}
else
    echo 'Skip.  Directory ufs_utils.fd already exists.'
fi

echo EMC_post checkout ...
if [[ ! -d gfs_post.fd ]] ; then
    rm -f ${topdir}/checkout-gfs_post.log
    git clone https://github.com/NOAA-EMC/EMC_post.git gfs_post.fd >> ${topdir}/checkout-gfs_post.log 2>&1
    cd gfs_post.fd
<<<<<<< HEAD
    git checkout upp_gfsv16_release.v1.0.12
=======
    git checkout upp_gfsv16_release.v1.0.13
>>>>>>> 6319bda4
    ################################################################################
    # checkout_gtg
    ## yes: The gtg code at NCAR private repository is available for ops. GFS only.
    #       Only approved persons/groups have access permission.
    ## no:  No need to check out gtg code for general GFS users.
    ################################################################################
    checkout_gtg=${checkout_gtg:-"NO"}
    if [[ ${checkout_gtg} == "YES" ]] ; then
      ./manage_externals/checkout_externals
      cp sorc/post_gtg.fd/*f90 sorc/ncep_post.fd/.
      cp sorc/post_gtg.fd/gtg.config.gfs parm/.
    fi
    cd ${topdir}
else
    echo 'Skip.  Directory gfs_post.fd already exists.'
fi

echo EMC_gfs_wafs checkout ...
if [[ ! -d gfs_wafs.fd ]] ; then
    rm -f ${topdir}/checkout-gfs_wafs.log
    git clone --recursive https://github.com/NOAA-EMC/EMC_gfs_wafs.git gfs_wafs.fd >> ${topdir}/checkout-gfs_wafs.log 2>&1
    cd gfs_wafs.fd
    git checkout gfs_wafs.v6.0.1
    cd ${topdir}
else
    echo 'Skip.  Directory gfs_wafs.fd already exists.'
fi

echo EMC_verif-global checkout ...
if [[ ! -d verif-global.fd ]] ; then
    rm -f ${topdir}/checkout-verif-global.log
    git clone --recursive https://github.com/NOAA-EMC/EMC_verif-global.git verif-global.fd >> ${topdir}/checkout-verif-global.log 2>&1
    cd verif-global.fd
    git checkout verif_global_v1.10.1
    cd ${topdir}
else
    echo 'Skip. Directory verif-global.fd already exist.'
fi

exit 0<|MERGE_RESOLUTION|>--- conflicted
+++ resolved
@@ -72,11 +72,7 @@
     rm -f ${topdir}/checkout-gfs_post.log
     git clone https://github.com/NOAA-EMC/EMC_post.git gfs_post.fd >> ${topdir}/checkout-gfs_post.log 2>&1
     cd gfs_post.fd
-<<<<<<< HEAD
-    git checkout upp_gfsv16_release.v1.0.12
-=======
     git checkout upp_gfsv16_release.v1.0.13
->>>>>>> 6319bda4
     ################################################################################
     # checkout_gtg
     ## yes: The gtg code at NCAR private repository is available for ops. GFS only.
