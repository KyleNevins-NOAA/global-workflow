--- conflicted
+++ resolved
@@ -45,7 +45,6 @@
   fi 
 else 
   if [[ ! -d ufs_coupled.fd ]] ; then
-<<<<<<< HEAD
     if [ "${AEROSOL}" = "YES" ] ; then
       git clone https://github.com/NOAA-EMC/FV3-GOCART ufs_coupled.fd >> ${topdir}/checkout-ufs_coupled.log 2>&1
       cd ufs_coupled.fd
@@ -53,16 +52,11 @@
     else
       git clone https://github.com/ufs-community/ufs-weather-model ufs_coupled.fd >> ${topdir}/checkout-ufs_coupled.log 2>&1
       cd ufs_coupled.fd
-      git checkout Prototype-6.0beta
+      git checkout 3e46f5b7050e18884a0bed13691823ad88d443c3
     fi
-=======
-    git clone https://github.com/ufs-community/ufs-weather-model ufs_coupled.fd >> ${topdir}/checkout-ufs_coupled.log 2>&1
-    cd ufs_coupled.fd
-    git checkout 3e46f5b7050e18884a0bed13691823ad88d443c3 
->>>>>>> cf05b848
     git submodule update --init --recursive
     cd ${topdir} 
-  else 
+  else
     echo 'Skip.  Directory ufs_coupled.fd already exists.'
   fi 
 fi
