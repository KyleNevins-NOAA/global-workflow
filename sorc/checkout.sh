#!/bin/sh
set -xu

topdir=$(pwd)
echo $topdir

<<<<<<< HEAD
echo fv3gfs_emc checkout ...
if [[ ! -d fv3gfs_emc.fd ]] ; then
    rm -f ${topdir}/checkout-fv3gfs_emc.log
    git clone --recursive gerrit:NEMSfv3gfs fv3gfs.fd >> ${topdir}/checkout-fv3gfs.log 2>&1
    cd fv3gfs_emc.fd
    git checkout nemsfv3_gfsv15.2.1
=======
echo fv3gfs checkout ...
if [[ ! -d fv3gfs.fd ]] ; then
    rm -f ${topdir}/checkout-fv3gfs.log
    git clone gerrit:NEMSfv3gfs fv3gfs.fd >> ${topdir}/checkout-fv3gfs.log 2>&1
    cd fv3gfs.fd
    git checkout gfs.v16_PhysicsUpdate
>>>>>>> 6afa503d
    git submodule update --init --recursive
    cd ${topdir}
else
    echo 'Skip.  Directory fv3gfs_emc.fd already exists.'
fi

echo fv3gfs_ccpp checkout ...
if [[ ! -d fv3gfs_ccpp.fd ]] ; then
    rm -f ${topdir}/checkout-fv3gfs_ccpp.log
    git clone --recursive -b gsd/develop https://github.com/NCAR/NEMSfv3gfs fv3gfs_ccpp.fd
    cd fv3gfs_ccpp.fd
    git submodule update --init --recursive
    cd ${topdir}
    ln -fs fv3gfs_ccpp.fd fv3gfs.fd
else
    echo 'Skip.  Directory fv3gfs_ccpp.fd already exists.'
fi

echo gsi checkout ...
if [[ ! -d gsi.fd ]] ; then
    rm -f ${topdir}/checkout-gsi.log
    git clone --recursive gerrit:ProdGSI gsi.fd >> ${topdir}/checkout-gsi.log 2>&1
    cd gsi.fd
    git checkout cb8f69d82f38dcf85669b45aaf95dad068f0103c
    git submodule update
    cd ${topdir}
else
    echo 'Skip.  Directory gsi.fd already exists.'
fi

echo ufs_utils checkout ...
if [[ ! -d ufs_utils.fd ]] ; then
    rm -f ${topdir}/checkout-ufs_utils.log
    git clone https://github.com/NOAA-EMC/UFS_UTILS.git ufs_utils.fd >> ${topdir}/checkout-ufs_utils.fd.log 2>&1
    cd ufs_utils.fd
    git checkout v1.1.0
    cd ${topdir}
else
    echo 'Skip.  Directory ufs_utils.fd already exists.'
fi

echo EMC_post checkout ...
if [[ ! -d gfs_post.fd ]] ; then
    rm -f ${topdir}/checkout-gfs_post.log
    git clone --recursive https://github.com/NOAA-EMC/EMC_post.git gfs_post.fd >> ${topdir}/checkout-gfs_post.log 2>&1
    #git clone --recursive gerrit:EMC_post_gtg gfs_post.fd >> ${topdir}/checkout-gfs_post.log 2>&1
    cd gfs_post.fd
    git checkout ba7e59b290c8149ff1c2fee98d01e99e4ef92ee6
    #git checkout ncep_post.v8.1.2
    #git checkout ncep_post_gtg.v1.1.7
    cd ${topdir}
else
    echo 'Skip.  Directory gfs_post.fd already exists.'
fi

echo EMC_gfs_wafs checkout ...
if [[ ! -d gfs_wafs.fd ]] ; then
    rm -f ${topdir}/checkout-gfs_wafs.log
    git clone --recursive https://github.com/NOAA-EMC/EMC_gfs_wafs.git gfs_wafs.fd >> ${topdir}/checkout-gfs_wafs.log 2>&1
    cd gfs_wafs.fd
    git checkout gfs_wafs.v5.0.11
    cd ${topdir}
else
    echo 'Skip.  Directory gfs_wafs.fd already exists.'
fi

<<<<<<< HEAD
echo aeroconv checkout ...
if [[ ! -d aeroconv ]] ; then
    rm -f ${topdir}/checkout-aero.log
    git clone https://github.com/NCAR/aeroconv aeroconv >> ${topdir}/checkout-aero.log 2>&1
else
    echo 'Skip.  Directory aeroconv already exists.'
=======
echo EMC_verif-global checkout ...
if [[ ! -d verif-global.fd ]] ; then
    rm -f ${topdir}/checkout-verif-global.log
    git clone --recursive gerrit:EMC_verif-global verif-global.fd >> ${topdir}/checkout-verif-global.log 2>&1
    cd verif-global.fd
    git checkout verif_global_v1.2.2
    cd ${topdir}
else
    echo 'Skip. Directory verif-global.fd already exist.'
>>>>>>> 6afa503d
fi

exit 0<|MERGE_RESOLUTION|>--- conflicted
+++ resolved
@@ -4,21 +4,12 @@
 topdir=$(pwd)
 echo $topdir
 
-<<<<<<< HEAD
 echo fv3gfs_emc checkout ...
 if [[ ! -d fv3gfs_emc.fd ]] ; then
     rm -f ${topdir}/checkout-fv3gfs_emc.log
     git clone --recursive gerrit:NEMSfv3gfs fv3gfs.fd >> ${topdir}/checkout-fv3gfs.log 2>&1
     cd fv3gfs_emc.fd
-    git checkout nemsfv3_gfsv15.2.1
-=======
-echo fv3gfs checkout ...
-if [[ ! -d fv3gfs.fd ]] ; then
-    rm -f ${topdir}/checkout-fv3gfs.log
-    git clone gerrit:NEMSfv3gfs fv3gfs.fd >> ${topdir}/checkout-fv3gfs.log 2>&1
-    cd fv3gfs.fd
     git checkout gfs.v16_PhysicsUpdate
->>>>>>> 6afa503d
     git submodule update --init --recursive
     cd ${topdir}
 else
@@ -85,14 +76,6 @@
     echo 'Skip.  Directory gfs_wafs.fd already exists.'
 fi
 
-<<<<<<< HEAD
-echo aeroconv checkout ...
-if [[ ! -d aeroconv ]] ; then
-    rm -f ${topdir}/checkout-aero.log
-    git clone https://github.com/NCAR/aeroconv aeroconv >> ${topdir}/checkout-aero.log 2>&1
-else
-    echo 'Skip.  Directory aeroconv already exists.'
-=======
 echo EMC_verif-global checkout ...
 if [[ ! -d verif-global.fd ]] ; then
     rm -f ${topdir}/checkout-verif-global.log
@@ -102,7 +85,6 @@
     cd ${topdir}
 else
     echo 'Skip. Directory verif-global.fd already exist.'
->>>>>>> 6afa503d
 fi
 
 exit 0