--- conflicted
+++ resolved
@@ -28,12 +28,7 @@
 
 #------------------------------
 #--model fix fields
-<<<<<<< HEAD
 if [ $target == "wcoss_cray" ]; then
-=======
-#------------------------------
-if [ $machine == "cray" ]; then
->>>>>>> d52c041d
     FIX_DIR="/gpfs/hps3/emc/global/noscrub/emc.glopara/git/fv3gfs/fix"
 elif [ $target = "wcoss_dell_p3" ]; then
     FIX_DIR="/gpfs/dell2/emc/modeling/noscrub/emc.glopara/git/fv3gfs/fix"
@@ -97,24 +92,6 @@
 cd ${pwd}/../fix                ||exit 8
     $LINK ../sorc/gfs_wafs.fd/fix/wafs                       wafs
 fi
-
-#------------------------------
-#--add gfs_wafs file if on Dell
-if [ $machine = dell ]; then 
-#------------------------------
-cd ${pwd}/../jobs               ||exit 8
-    $LINK ../sorc/gfs_wafs.fd/jobs/*                         .
-cd ${pwd}/../parm               ||exit 8
-    [[ -d wafs ]] && rm -rf wafs
-    $LINK ../sorc/gfs_wafs.fd/parm                           wafs
-cd ${pwd}/../scripts            ||exit 8
-    $LINK ../sorc/gfs_wafs.fd/scripts/*                      .
-cd ${pwd}/../ush                ||exit 8
-    $LINK ../sorc/gfs_wafs.fd/ush/*                          .
-cd ${pwd}/../fix                ||exit 8
-    $LINK ../sorc/gfs_wafs.fd/fix/wafs                       wafs
-fi
-
 
 #------------------------------
 #--add GSI/EnKF file
@@ -197,7 +174,6 @@
 [[ -s gfs_ncep_post ]] && rm -f gfs_ncep_post
 $LINK ../sorc/gfs_post.fd/exec/ncep_post gfs_ncep_post
 
-<<<<<<< HEAD
 if [[ $target != "jet" ]]; then
     for gsiexe in  global_gsi global_enkf calc_increment_ens.x  getsfcensmeanp.x  getsigensmeanp_smooth.x  getsigensstatp.x ;do
 	[[ -s $gsiexe ]] && rm -f $gsiexe
@@ -216,15 +192,13 @@
       fi
   done 
 fi
-=======
-if [ $machine = dell ]; then 
+
+if [ $target = wcoss_dell_p3 ]; then
     for wafsexe in wafs_awc_wafavn  wafs_blending  wafs_cnvgrib2  wafs_gcip  wafs_makewafs  wafs_setmissing; do
         [[ -s $wafsexe ]] && rm -f $wafsexe
         $LINK ../sorc/gfs_wafs.fd/exec/$wafsexe .
     done
 fi
-
->>>>>>> d52c041d
 
 for gsiexe in  global_gsi global_enkf calc_increment_ens.x  getsfcensmeanp.x  getsigensmeanp_smooth.x  getsigensstatp.x  recentersigp.x oznmon_horiz.x oznmon_time.x radmon_angle radmon_bcoef radmon_bcor radmon_time ;do
      [[ -s $gsiexe ]] && rm -f $gsiexe
