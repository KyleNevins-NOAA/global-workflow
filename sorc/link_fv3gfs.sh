#!/bin/bash
set -ex

#--make symbolic links for EMC installation and hardcopies for NCO delivery
. ./machine-setup.sh
echo "target system (machine) set to $target"

<<<<<<< HEAD
RUN_ENVIR=${1}
machine=${2}
if [ $# -eq 3 ]; then
model=${3}
else
model="uncoupled"
fi

if [ $# -lt 2 ]; then
    echo '***ERROR*** must specify two arguements: (1) RUN_ENVIR, (2) machine'
    echo ' Syntax: link_fv3gfs.sh ( nco | emc ) ( cray | dell | theia )'
=======
if [ -z $target ]; then
    echo 'target value not set (unknown system not supported)'
>>>>>>> 4eb963b3
    exit 1
fi

RUN_ENVIR=${1:-emc}

if [ $RUN_ENVIR != emc -a $RUN_ENVIR != nco ]; then
    echo 'Syntax: link_fv3gfs.sh ( nco | emc )'
    exit 1
fi
if [ $target != wcoss_cray -a $target != theia -a $target != gaea -a $target != jet -a $target != dell]; then
    echo '$target value set to unknown or unsupported system'
    exit 1
fi

LINK="ln -fs"
SLINK="ln -fs"
[[ $RUN_ENVIR = nco ]] && LINK="cp -rp"

pwd=$(pwd -P)

#------------------------------
#--model fix fields
#------------------------------
echo "target: $target"
if [ $target == "wcoss_cray" ]; then
    FIX_DIR="/gpfs/hps3/emc/global/noscrub/emc.glopara/git/fv3gfs/fix"
elif [ $target = "wcoss_dell_p3" ]; then
    FIX_DIR="/gpfs/dell2/emc/modeling/noscrub/emc.glopara/git/fv3gfs/fix"
elif [ $target == "theia" ]; then
    FIX_DIR="/scratch4/NCEPDEV/global/save/glopara/git/fv3gfs/fix"
elif [ $target == "gaea" ]; then
    FIX_DIR="/lustre/f1/pdata/ncep_shared/FV3GFS_V1_RELEASE/fix"
    echo "gaea says what, FIX_DIR = $FIX_DIR"
elif [ $target == "jet" ]; then
    FIX_DIR="/lfs3/projects/hfv3gfs/glopara/git/fv3gfs/fix"
else
    echo 'CRITICAL: links to fix files not set'
    exit 1
fi

if [ ! -r $FIX_DIR ]; then
   echo "CRITICAL: you do not of read permissions to the location of the fix file $FIX_DIR"
   exit -1
fi

if [ ! -z $FIX_DIR ]; then
 if [ ! -d ${pwd}/../fix ]; then mkdir ${pwd}/../fix; fi
 cd ${pwd}/../fix                ||exit 8
 for dir in fix_am fix_fv3 fix_orog fix_fv3_gmted2010 ; do
     [[ -d $dir ]] && rm -rf $dir
 done
 $LINK $FIX_DIR/* .
fi

if [ ! -r $FIX_DIR ]; then
   echo "CRITICAL: you do not of read permissions to the location of the fix file $FIX_DIR"
   exit -1
fi

if [ ! -z $FIX_DIR ]; then
 if [ ! -d ${pwd}/../fix ]; then mkdir ${pwd}/../fix; fi
 cd ${pwd}/../fix                ||exit 8
 for dir in fix_am fix_fv3 fix_orog fix_fv3_gmted2010 ; do
     [[ -d $dir ]] && rm -rf $dir
 done
 $LINK $FIX_DIR/* .
fi

#---------------------------------------
#--add files from external repositories
#---------------------------------------
cd ${pwd}/../jobs               ||exit 8
    $LINK ../sorc/gfs_post.fd/jobs/JGLOBAL_POST_MANAGER      .
    $LINK ../sorc/gfs_post.fd/jobs/JGLOBAL_NCEPPOST          .
cd ${pwd}/../parm               ||exit 8
    [[ -d post ]] && rm -rf post
    $LINK ../sorc/gfs_post.fd/parm                           post
cd ${pwd}/../scripts            ||exit 8
    $LINK ../sorc/gfs_post.fd/scripts/exgdas_nceppost.sh.ecf .
    $LINK ../sorc/gfs_post.fd/scripts/exgfs_nceppost.sh.ecf  .
    $LINK ../sorc/gfs_post.fd/scripts/exglobal_pmgr.sh.ecf   .
    $LINK ../sorc/ufs_utils.fd/scripts/exemcsfc_global_sfc_prep.sh.ecf .
cd ${pwd}/../ush                ||exit 8
    for file in fv3gfs_downstream_nems.sh  fv3gfs_dwn_nems.sh  gfs_nceppost.sh  \
        gfs_transfer.sh  link_crtm_fix.sh  trim_rh.sh fix_precip.sh; do
        $LINK ../sorc/gfs_post.fd/ush/$file                  .
    done
    for file in emcsfc_ice_blend.sh  fv3gfs_driver_grid.sh  fv3gfs_make_orog.sh  global_cycle_driver.sh \
        emcsfc_snow.sh  fv3gfs_filter_topo.sh  global_chgres_driver.sh  global_cycle.sh \
        fv3gfs_chgres.sh  fv3gfs_make_grid.sh  global_chgres.sh  global_tracker.sh ; do
        $LINK ../sorc/ufs_utils.fd/ush/$file                  .
    done

#------------------------------
#--add gfs_wafs file
#------------------------------
cd ${pwd}/../jobs               ||exit 8
    $LINK ../sorc/gfs_wafs.fd/jobs/*                         .
cd ${pwd}/../parm               ||exit 8
    [[ -d wafs ]] && rm -rf wafs
    $LINK ../sorc/gfs_wafs.fd/parm/wafs                      wafs
cd ${pwd}/../scripts            ||exit 8
    $LINK ../sorc/gfs_wafs.fd/scripts/*                      .
cd ${pwd}/../ush                ||exit 8
    $LINK ../sorc/gfs_wafs.fd/ush/*                          .
cd ${pwd}/../fix                ||exit 8
    $LINK ../sorc/gfs_wafs.fd/fix/*                          .

#------------------------------
#--add GSI/EnKF file
#------------------------------
cd ${pwd}/../jobs               ||exit 8
    $LINK ../sorc/gsi.fd/jobs/JGLOBAL_ANALYSIS           .
    $LINK ../sorc/gsi.fd/jobs/JGLOBAL_ENKF_SELECT_OBS    .
    $LINK ../sorc/gsi.fd/jobs/JGLOBAL_ENKF_INNOVATE_OBS  .
    $LINK ../sorc/gsi.fd/jobs/JGLOBAL_ENKF_UPDATE        .
    $LINK ../sorc/gsi.fd/jobs/JGDAS_ENKF_RECENTER        .
    $LINK ../sorc/gsi.fd/jobs/JGDAS_ENKF_FCST            .
    $LINK ../sorc/gsi.fd/jobs/JGDAS_ENKF_POST            .
cd ${pwd}/../scripts            ||exit 8
    $LINK ../sorc/gsi.fd/scripts/exglobal_analysis_fv3gfs.sh.ecf           .
    $LINK ../sorc/gsi.fd/scripts/exglobal_innovate_obs_fv3gfs.sh.ecf       .
    $LINK ../sorc/gsi.fd/scripts/exglobal_enkf_innovate_obs_fv3gfs.sh.ecf  .
    $LINK ../sorc/gsi.fd/scripts/exglobal_enkf_update_fv3gfs.sh.ecf        .
    $LINK ../sorc/gsi.fd/scripts/exglobal_enkf_recenter_fv3gfs.sh.ecf      .
    $LINK ../sorc/gsi.fd/scripts/exglobal_enkf_fcst_fv3gfs.sh.ecf          .
    $LINK ../sorc/gsi.fd/scripts/exglobal_enkf_post_fv3gfs.sh.ecf          .
cd ${pwd}/../fix                ||exit 8
    [[ -d fix_gsi ]] && rm -rf fix_gsi
    $LINK ../sorc/gsi.fd/fix  fix_gsi

#------------------------------
#--add DA Monitor file (NOTE: ensure to use correct version)
#------------------------------
cd ${pwd}/../fix                ||exit 8
    [[ -d gdas ]] && rm -rf gdas
    mkdir -p gdas
    cd gdas
    $LINK ../../sorc/gsi.fd/util/Minimization_Monitor/nwprod/gdas.v1.0.0/fix/gdas_minmon_cost.txt            .
    $LINK ../../sorc/gsi.fd/util/Minimization_Monitor/nwprod/gdas.v1.0.0/fix/gdas_minmon_gnorm.txt           .
    $LINK ../../sorc/gsi.fd/util/Ozone_Monitor/nwprod/gdas_oznmon.v2.0.0/fix/gdas_oznmon_base.tar            .
    $LINK ../../sorc/gsi.fd/util/Ozone_Monitor/nwprod/gdas_oznmon.v2.0.0/fix/gdas_oznmon_satype.txt          .
    $LINK ../../sorc/gsi.fd/util/Radiance_Monitor/nwprod/gdas_radmon.v3.0.0/fix/gdas_radmon_base.tar         .
    $LINK ../../sorc/gsi.fd/util/Radiance_Monitor/nwprod/gdas_radmon.v3.0.0/fix/gdas_radmon_satype.txt       .
    $LINK ../../sorc/gsi.fd/util/Radiance_Monitor/nwprod/gdas_radmon.v3.0.0/fix/gdas_radmon_scaninfo.txt     .
cd ${pwd}/../jobs               ||exit 8
    $LINK ../sorc/gsi.fd/util/Minimization_Monitor/nwprod/gdas.v1.0.0/jobs/JGDAS_VMINMON                     .
    $LINK ../sorc/gsi.fd/util/Minimization_Monitor/nwprod/gfs.v1.0.0/jobs/JGFS_VMINMON                       .
    $LINK ../sorc/gsi.fd/util/Ozone_Monitor/nwprod/gdas_oznmon.v2.0.0/jobs/JGDAS_VERFOZN                     .
    $LINK ../sorc/gsi.fd/util/Radiance_Monitor/nwprod/gdas_radmon.v3.0.0/jobs/JGDAS_VERFRAD                  .
cd ${pwd}/../parm               ||exit 8
    [[ -d mon ]] && rm -rf mon
    mkdir -p mon
    cd mon
    $LINK ../../sorc/gsi.fd/util/Radiance_Monitor/nwprod/gdas_radmon.v3.0.0/parm/gdas_radmon.parm            da_mon.parm
#   $LINK ../../sorc/gsi.fd/util/Minimization_Monitor/nwprod/gdas.v1.0.0/parm/gdas_minmon.parm               .
#   $LINK ../../sorc/gsi.fd/util/Minimization_Monitor/nwprod/gfs.v1.0.0/parm/gfs_minmon.parm                 .
    $LINK ../../sorc/gsi.fd/util/Ozone_Monitor/nwprod/gdas_oznmon.v2.0.0/parm/gdas_oznmon.parm               .
#   $LINK ../../sorc/gsi.fd/util/Radiance_Monitor/nwprod/gdas_radmon.v3.0.0/parm/gdas_radmon.parm            .
cd ${pwd}/../scripts            ||exit 8
    $LINK ../sorc/gsi.fd/util/Minimization_Monitor/nwprod/gdas.v1.0.0/scripts/exgdas_vrfminmon.sh.ecf        .
    $LINK ../sorc/gsi.fd/util/Minimization_Monitor/nwprod/gfs.v1.0.0/scripts/exgfs_vrfminmon.sh.ecf          .
    $LINK ../sorc/gsi.fd/util/Ozone_Monitor/nwprod/gdas_oznmon.v2.0.0/scripts/exgdas_vrfyozn.sh.ecf          .
    $LINK ../sorc/gsi.fd/util/Radiance_Monitor/nwprod/gdas_radmon.v3.0.0/scripts/exgdas_vrfyrad.sh.ecf       .
cd ${pwd}/../ush                ||exit 8
    $LINK ../sorc/gsi.fd/util/Minimization_Monitor/nwprod/minmon_shared.v1.0.1/ush/minmon_xtrct_costs.pl     .
    $LINK ../sorc/gsi.fd/util/Minimization_Monitor/nwprod/minmon_shared.v1.0.1/ush/minmon_xtrct_gnorms.pl    .
    $LINK ../sorc/gsi.fd/util/Minimization_Monitor/nwprod/minmon_shared.v1.0.1/ush/minmon_xtrct_reduct.pl    .
    $LINK ../sorc/gsi.fd/util/Ozone_Monitor/nwprod/oznmon_shared.v2.0.0/ush/ozn_xtrct.sh                     .
    $LINK ../sorc/gsi.fd/util/Radiance_Monitor/nwprod/radmon_shared.v3.0.0/ush/radmon_ck_stdout.sh           .
    $LINK ../sorc/gsi.fd/util/Radiance_Monitor/nwprod/radmon_shared.v3.0.0/ush/radmon_err_rpt.sh             .
    $LINK ../sorc/gsi.fd/util/Radiance_Monitor/nwprod/radmon_shared.v3.0.0/ush/radmon_verf_angle.sh          .
    $LINK ../sorc/gsi.fd/util/Radiance_Monitor/nwprod/radmon_shared.v3.0.0/ush/radmon_verf_bcoef.sh          .
    $LINK ../sorc/gsi.fd/util/Radiance_Monitor/nwprod/radmon_shared.v3.0.0/ush/radmon_verf_bcor.sh           .
    $LINK ../sorc/gsi.fd/util/Radiance_Monitor/nwprod/radmon_shared.v3.0.0/ush/radmon_verf_time.sh           .
    
#------------------------------
#--link executables 
#------------------------------

cd $pwd/../exec
if [ $model == "coupled" ]; then
[[ -s nems_fv3_mom6_cice5.x ]] && rm -f nems_fv3_mom6_cice5.x
$LINK ../sorc/fv3_coupled.fd/NEMS/exe/nems_fv3_mom6_cice5.x .
else
[[ -s global_fv3gfs.x ]] && rm -f global_fv3gfs.x
$LINK ../sorc/fv3gfs.fd/NEMS/exe/global_fv3gfs.x .
fi

[[ -s gfs_ncep_post ]] && rm -f gfs_ncep_post
$LINK ../sorc/gfs_post.fd/exec/ncep_post gfs_ncep_post

if [[ $target == "jet" ]]; then
  util_exec_dir_path=/mnt/lfs3/projects/hfv3gfs/glopara/git/fv3gfs_builds
  #for util_exec_dirs in grib_utils prod_util gsi_tJet ;do
  for util_exec_dirs in grib_utils prod_util ;do
      if [[ -d ${util_exec_dir_path}/${util_exec_dirs} ]]; then
       $LINK ${util_exec_dir_path}/${util_exec_dirs}/* .
      else
       echo "WARNING ${util_exec} did not copy softlink from ${util_exec_dir_path} on Jet"
      fi
  done 
fi

#if [ $machine = dell ]; then 
#    for wafsexe in wafs_awc_wafavn  wafs_blending  wafs_cnvgrib2  wafs_gcip  wafs_makewafs  wafs_setmissing; do
#        [[ -s $wafsexe ]] && rm -f $wafsexe
#        $LINK ../sorc/gfs_wafs.fd/exec/$wafsexe .
#    done
#fi

for ufs_utilsexe in \
     chgres_cube.exe   fregrid           global_cycle         nemsio_cvt    orog.x \
     emcsfc_ice_blend  fregrid_parallel  make_hgrid           nemsio_get    shave.x \
     emcsfc_snow2mdl   gettrk            make_hgrid_parallel  nemsio_read \
     filter_topo       global_chgres     make_solo_mosaic     nst_tf_chg.x ; do
    [[ -s $ufs_utilsexe ]] && rm -f $ufs_utilsexe
    $LINK ../sorc/ufs_utils.fd/exec/$ufs_utilsexe .
done

for wafsexe in wafs_awc_wafavn  wafs_blending  wafs_cnvgrib2  wafs_gcip  wafs_makewafs  wafs_setmissing; do
    [[ -s $wafsexe ]] && rm -f $wafsexe
    $LINK ../sorc/gfs_wafs.fd/exec/$wafsexe .
done

for gsiexe in  global_gsi.x global_enkf.x calc_increment_ens.x  getsfcensmeanp.x  getsigensmeanp_smooth.x  \
    getsigensstatp.x  recentersigp.x oznmon_horiz.x oznmon_time.x radmon_angle radmon_bcoef radmon_bcor radmon_time ;do
    [[ -s $gsiexe ]] && rm -f $gsiexe
    $LINK ../sorc/gsi.fd/exec/$gsiexe .
done

if [[ $target == "gaea" ]]; then
  if [[ -f /lustre/f1/pdata/ncep_shared/exec/wgrib2 ]]; then
   cp /lustre/f1/pdata/ncep_shared/exec/wgrib2 .
  else
   echo 'WARNING wgrib2 did not copy from /lustre/f1/pdata/ncep_shared/exec on Gaea'
  fi
fi

if [[ $target == "jet" ]]; then
  util_exec_dir_path=/mnt/lfs3/projects/hfv3gfs/glopara/git/fv3gfs_builds
  #for util_exec_dirs in grib_utils prod_util gsi_tJet ;do
  for util_exec_dirs in grib_utils prod_util ;do
      if [[ -d ${util_exec_dir_path}/${util_exec_dirs} ]]; then
       $LINK ${util_exec_dir_path}/${util_exec_dirs}/* .
      else
       echo "WARNING ${util_exec} did not copy softlink from ${util_exec_dir_path} on Jet"
      fi
  done 
fi
if [ $target = wcoss_dell_p3 ]; then
    for wafsexe in wafs_awc_wafavn  wafs_blending  wafs_cnvgrib2  wafs_gcip  wafs_makewafs  wafs_setmissing; do
        [[ -s $wafsexe ]] && rm -f $wafsexe
        $LINK ../sorc/gfs_wafs.fd/exec/$wafsexe .
    done
fi
 
#cd ${pwd}
#cd gsi.fd
#gsi_branch=`git branch | grep \*`
#cd ../fv3gfs.fd
#fv3gfs_branch=`git branch | grep \*`
#cd ../gfs_post.fd
#gfspost_branch=`git branch | grep \*`

#set +x
#echo "FV3  Branch: $fv3gfs_branch"
#echo "GSI  Branch: $gsi_branch"
#echo "POST Branch: $gfspost_branch"


#------------------------------
#--link source code directories
#------------------------------

cd ${pwd}/../sorc   ||   exit 8
    $SLINK gsi.fd/util/EnKF/gfs/src/calc_increment_ens.fd                                  calc_increment_ens.fd
    $SLINK gsi.fd/util/EnKF/gfs/src/getsfcensmeanp.fd                                      getsfcensmeanp.fd
    $SLINK gsi.fd/util/EnKF/gfs/src/getsigensmeanp_smooth.fd                               getsigensmeanp_smooth.fd
    $SLINK gsi.fd/util/EnKF/gfs/src/getsigensstatp.fd                                      getsigensstatp.fd
    $SLINK gsi.fd/src                                                                      global_enkf.fd
    $SLINK gsi.fd/src                                                                      global_gsi.fd
    $SLINK gsi.fd/util/Ozone_Monitor/nwprod/oznmon_shared.v2.0.0/sorc/oznmon_horiz.fd      oznmon_horiz.fd
    $SLINK gsi.fd/util/Ozone_Monitor/nwprod/oznmon_shared.v2.0.0/sorc/oznmon_time.fd       oznmon_time.fd
    $SLINK gsi.fd/util/Radiance_Monitor/nwprod/radmon_shared.v3.0.0/sorc/verf_radang.fd    radmon_angle.fd
    $SLINK gsi.fd/util/Radiance_Monitor/nwprod/radmon_shared.v3.0.0/sorc/verf_radbcoef.fd  radmon_bcoef.fd
    $SLINK gsi.fd/util/Radiance_Monitor/nwprod/radmon_shared.v3.0.0/sorc/verf_radbcor.fd   radmon_bcor.fd 
    $SLINK gsi.fd/util/Radiance_Monitor/nwprod/radmon_shared.v3.0.0/sorc/verf_radtime.fd   radmon_time.fd 
    $SLINK gsi.fd/util/EnKF/gfs/src/recentersigp.fd                                        recentersigp.fd

    $SLINK gfs_post.fd/sorc/ncep_post.fd                                                   gfs_ncep_post.fd

    $SLINK ufs_utils.fd/sorc/fre-nctools.fd/tools/shave.fd                                 shave.fd
    for prog in filter_topo fregrid make_hgrid make_solo_mosaic ; do
        $SLINK ufs_utils.fd/sorc/fre-nctools.fd/tools/$prog                                ${prog}.fd                                
    done
    for prog in  chgres_cube.fd       global_cycle.fd   nemsio_read.fd \
        emcsfc_ice_blend.fd  gettrk.fd         nemsio_cvt.fd    nst_tf_chg.fd \
        emcsfc_snow2mdl.fd   global_chgres.fd  nemsio_get.fd    orog.fd ;do
        $SLINK ufs_utils.fd/sorc/$prog                                                     $prog
    done

    $SLINK gfs_wafs.fd/sorc/wafs_awc_wafavn.fd                                         wafs_awc_wafavn.fd
    $SLINK gfs_wafs.fd/sorc/wafs_blending.fd                                           wafs_blending.fd
    $SLINK gfs_wafs.fd/sorc/wafs_cnvgrib2.fd                                           wafs_cnvgrib2.fd
    $SLINK gfs_wafs.fd/sorc/wafs_gcip.fd                                               wafs_gcip.fd
    $SLINK gfs_wafs.fd/sorc/wafs_makewafs.fd                                           wafs_makewafs.fd
    $SLINK gfs_wafs.fd/sorc/wafs_setmissing.fd                                         wafs_setmissing.fd

#------------------------------
#--choose dynamic config.base for EMC installation 
#--choose static config.base for NCO installation 
cd $pwd/../parm/config
[[ -s config.base ]] && rm -f config.base 
if [ $RUN_ENVIR = nco ] ; then
 cp -p config.base.nco.static config.base
else
 cp -p config.base.emc.dyn config.base
fi
#------------------------------
<<<<<<< HEAD
if [ $model == "coupled" ]; then
 rm -f config.base
 cp -p config.base.emc.dyn_coupled config.base
 if [ $machine = "theia" ]; then
 CPLFIX_DIR="/scratch4/NCEPDEV/nems/save/Bin.Li/fix_prep_benchmark2"
 fi
cd $pwd/../fix
# Add fixed files needed for coupled fv3-mom6-cice5
#$LINK $CPLFIX_DIR/fix_fv3   .
#$LINK $CPLFIX_DIR/fix_fv3_gmted2010   .
$LINK $CPLFIX_DIR/fix_ocnice   .
$LINK $CPLFIX_DIR/fix_cice5    .
$LINK $CPLFIX_DIR/fix_mom6     .
$LINK $CPLFIX_DIR/fix_fv3grid  .
fi

exit 0


=======

cd ${pwd}
cd gsi.fd
gsi_branch=`git branch | grep \*`
cd ../fv3gfs.fd
fv3gfs_branch=`git branch | grep \*`
cd ../gfs_post.fd
gfspost_branch=`git branch | grep \*`

set +x
echo "FV3  Branch: $fv3gfs_branch"
echo "GSI  Branch: $gsi_branch"
echo "POST Branch: $gfspost_branch"
exit 0
>>>>>>> 4eb963b3
<|MERGE_RESOLUTION|>--- conflicted
+++ resolved
@@ -5,7 +5,6 @@
 . ./machine-setup.sh
 echo "target system (machine) set to $target"
 
-<<<<<<< HEAD
 RUN_ENVIR=${1}
 machine=${2}
 if [ $# -eq 3 ]; then
@@ -17,10 +16,6 @@
 if [ $# -lt 2 ]; then
     echo '***ERROR*** must specify two arguements: (1) RUN_ENVIR, (2) machine'
     echo ' Syntax: link_fv3gfs.sh ( nco | emc ) ( cray | dell | theia )'
-=======
-if [ -z $target ]; then
-    echo 'target value not set (unknown system not supported)'
->>>>>>> 4eb963b3
     exit 1
 fi
 
@@ -341,7 +336,6 @@
  cp -p config.base.emc.dyn config.base
 fi
 #------------------------------
-<<<<<<< HEAD
 if [ $model == "coupled" ]; then
  rm -f config.base
  cp -p config.base.emc.dyn_coupled config.base
@@ -358,22 +352,4 @@
 $LINK $CPLFIX_DIR/fix_fv3grid  .
 fi
 
-exit 0
-
-
-=======
-
-cd ${pwd}
-cd gsi.fd
-gsi_branch=`git branch | grep \*`
-cd ../fv3gfs.fd
-fv3gfs_branch=`git branch | grep \*`
-cd ../gfs_post.fd
-gfspost_branch=`git branch | grep \*`
-
-set +x
-echo "FV3  Branch: $fv3gfs_branch"
-echo "GSI  Branch: $gsi_branch"
-echo "POST Branch: $gfspost_branch"
-exit 0
->>>>>>> 4eb963b3
+exit 0