--- conflicted
+++ resolved
@@ -479,16 +479,10 @@
                       " Please check the configuration file.")
                 print(f"Error {e}")
                 sys.exit(1)
-<<<<<<< HEAD
         if (operand is not None and
                 self.ecfnodes[parent].get_trigger() is not None):
-            addtrigger = ecflow.Trigger(addtrigger.get_expression(), operand)
-        self.ecfnodes[parent].add(addtrigger)
-=======
-        if operand is not None:
             add_trigger = ecflow.Trigger(add_trigger.get_expression(), operand)
         self.ecfnodes[parent].add(add_trigger)
->>>>>>> d21ccc76
 
     def add_family(self, family, parents=None):
         """
@@ -854,28 +848,19 @@
                 self.add_trigger(trigger_name, task, suite=suite,
                                  suite_array=suite_array, operand=operand)
 
-<<<<<<< HEAD
         if type == "family":
-            workingNode = ecfFamilyNode(node)
-        else:
-            workingNode = ecfTaskNode(node)
-        if workingNode.is_loop() or workingNode.is_list:
+            working_node = ecfFamilyNode(node)
+        else:
+            working_node = ecfTaskNode(node)
+        if working_node.is_loop() or working_node.is_list:
             loop_index = 0
-            for node_number in workingNode.get_range():
-                if workingNode.get_type() == "family":
+            for node_number in working_node.get_range():
+                if working_node.get_type() == "family":
                     node_name = (f"{parents}>"
-                                 f"{workingNode.get_full_name(node_number)}")
+                                 f"{working_node.get_full_name(node_number)}")
                 else:
-                    node_name = f"{workingNode.get_full_name(node_number)}"
-                total_items = len(workingNode.get_range())
-=======
-        task_node = ecfTaskNode(task)
-        if task_node.is_loop() or task_node.is_list:
-            task_loop_index = 0
-            for task_number in task_node.get_range():
-                task_name = f"{task_node.get_full_name(task_number)}"
-                total_tasks = len(task_node.get_range())
->>>>>>> d21ccc76
+                    node_name = f"{working_node.get_full_name(node_number)}"
+                total_items = len(working_node.get_range())
                 for trigger in triggers:
                     triggerNode = ecfTriggerNode(trigger)
                     if triggerNode.is_list or triggerNode.is_loop():
@@ -895,11 +880,11 @@
                                         loop_index, total_items, node_number)
                 loop_index += 1
         else:
-            if workingNode.get_type() == "family":
+            if working_node.get_type() == "family":
                 node_name = (f"{parents}>"
-                             f"{workingNode.get_full_name()}")
+                             f"{working_node.get_full_name()}")
             else:
-                node_name = f"{workingNode.get_full_name()}"
+                node_name = f"{working_node.get_full_name()}"
             for trigger in triggers:
                 triggerNode = ecfTriggerNode(trigger)
                 if triggerNode.is_list or triggerNode.is_loop():
@@ -913,7 +898,7 @@
                         else:
                             raise ConfigurationError
                     except ConfigurationError:
-                        print(f"Task: {task} - Looping mechanism called "
+                        print(f"Task: {node_name} - Looping mechanism called "
                               "without max value in a non looped task.")
                         sys.exit(1)
                 else:
@@ -1975,7 +1960,7 @@
         Returns the prefix to a node.
     """
 
-    def get_base_name():
+    def get_base_name(self):
         """
         Returns the prefix to a node.
         * Not currently in use, may be removed at a later date.
