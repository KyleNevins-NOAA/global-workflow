--- conflicted
+++ resolved
@@ -62,11 +62,7 @@
     hpssdir="/NCEPPROD/hpssprod/runhistory/rh$yyyy/$yyyy$mm/$PDY"
 
     # Handle nemsio and pre-nemsio GFS filenames
-<<<<<<< HEAD
-    if [ $CDATE -ge "2017072000" ]; then
-=======
     if [ $CDATE -le "2019061118" ]; then #GFSv14
->>>>>>> 4a98049f
         nfanal=4
         fanal[1]="./${CDUMP}.t${cyc}z.atmanl.nemsio"
         fanal[2]="./${CDUMP}.t${cyc}z.sfcanl.nemsio"
